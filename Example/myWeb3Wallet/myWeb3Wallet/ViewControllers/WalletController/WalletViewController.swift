--- conflicted
+++ resolved
@@ -114,18 +114,9 @@
     }
 
     func importWalletWith(mnemonics: String) {
-<<<<<<< HEAD
         let walletAddress = try? BIP32Keystore(mnemonics: mnemonics, password: "", prefixPath: "m/44'/77777'/0'/0")
         self.walletAddressLabel.text = "\(walletAddress?.addresses?.first?.address ?? "0x")"
     }
-=======
-        let walletAddress = try? BIP32Keystore(mnemonics: mnemonics, prefixPath: "m/44'/77777'/0'/0")
-        print(walletAddress?.addresses)
-        self.walletAddressLabel.text = "\(walletAddress?.addresses?.first?.address ?? "0x")"
-
-    }
-
->>>>>>> 3081a92b
 }
 
 extension WalletViewController {
@@ -142,12 +133,8 @@
                 }
                 self._mnemonics = tMnemonics
                 print(_mnemonics)
-<<<<<<< HEAD
+
                 let tempWalletAddress = try? BIP32Keystore(mnemonics: self._mnemonics, password: "", prefixPath: "m/44'/77777'/0'/0")
-=======
-                let tempWalletAddress = try? BIP32Keystore(mnemonics: self._mnemonics, prefixPath: "m/44'/77777'/0'/0")
-                print(tempWalletAddress?.addresses?.first?.address)
->>>>>>> 3081a92b
                 guard let walletAddress = tempWalletAddress?.addresses?.first else {
                     self.showAlertMessage(title: "", message: "Unable to create wallet", actionName: "Ok")
                     return
