--- conflicted
+++ resolved
@@ -296,19 +296,8 @@
 
 ### Build from source
 
-<<<<<<< HEAD
-1. Clone repo `git clone https://github.com/skywinder/web3swift`
-
-2. Install dependencies
-- `carthage update --no-use-binaries --platform iOS`
-- *Workaround that works with both Xcode 11 and 12*: 
-    - via  `./carthage-build.sh update --no-use-binaries --platform iOS` ( workaround, for of Carthage bug. [For details please look at this comment](https://github.com/Carthage/Carthage/issues/3019#issuecomment-665136323)
-3. `open web3swift.xcworkspace`
-4. choose target `web3swift` and build it
-=======
 - Clone repo
 - Install dependencies via  `./carthage-build.sh --platform iOS` (temp workaround, foe of Carthage bug. [For details please look at](https://github.com/Carthage/Carthage/issues/3019#issuecomment-665136323)
->>>>>>> 3dd323b5
 
 ### Requirements
 
