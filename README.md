--- conflicted
+++ resolved
@@ -136,8 +136,7 @@
 
 ##### Send Ether
 
-```
-
+```swift
 let value: String = "1.0" // In Ether
 let walletAddress = EthereumAddress(wallet.address)! // Your wallet address
 let toAddress = EthereumAddress(toAddressString)!
@@ -274,12 +273,10 @@
 * [Biomedical Data Sharing dApp - Geolocation](https://github.com/HD2i/Geolocation-iOS)
 * [Alice Wallet](https://github.com/alicedapp/AliceX)
 * [web3-react-native](https://github.com/cawfree/web3-react-native)
-<<<<<<< HEAD
+* [ProLabArt](https://prolabart.com)
+<!-- Add your project below -->
+<!-- * [Project Name](link to projext) -->
 * [YOUR APP CAN BE THERE (click me)](https://github.com/skywinder/web3swift/edit/develop/README.md) :wink:
-=======
-* [YOUR APP CAN BE THERE (click me)](https://github.com/matter-labs/web3swift/edit/develop/README.md) :wink:
-* [ProLabArt](https://prolabart.com)
->>>>>>> 48d07f12
 
 *Nothing makes developers happier than seeing someone else use our work and go wild with it.*
 
