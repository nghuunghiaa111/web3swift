//  Created by Alex Vlasov.
//  Copyright © 2018 Alex Vlasov. All rights reserved.
//
//  Test refactoring for new transaction types by Mark Loit March 2022

import Foundation
import XCTest
import CryptoSwift
import BigInt
import Web3Core

// swiftlint:disable file_length
// swiftlint:disable type_body_length

@testable import web3swift

class TransactionsTests: XCTestCase {

    enum TestCase: Int {
        case legacyFallback = 0
        case legacyEip155
        case eip2930
        case eip2930withAccessList
        case eip1559
        case eip1559withAccessList
    }

    struct TestVector {
        let JSON: String
        let RLP: String
        let hash: String
    }

    // reference transaction data created with ethers.js
    let testVector: [TestVector] = [
        TestVector(JSON: """
            {
                "nonce": "0x2a",
                "gasPrice": "0x40",
                "gasLimit": "0x0186a0",
                "to": "0xff00000000000000000000000000000000000002",
                "value": "0x3b9aca00",
                "data": "0xdeadbeef",
                "v": "0x1b",
                "r": "0x7c07c9dab35d81a1fa4ce5edf0849e31c60228a852b9957284d49580dceb8d45",
                "s": "0x05fac497338380b971124921b043a83c0cbd44e38b79a9e1f09ec539f0a6393c"
            }
            """,
            RLP: "0xf8682a40830186a094ff00000000000000000000000000000000000002843b9aca0084deadbeef1ba07c07c9dab35d81a1fa4ce5edf0849e31c60228a852b9957284d49580dceb8d45a005fac497338380b971124921b043a83c0cbd44e38b79a9e1f09ec539f0a6393c",
            hash: "0x42ec45f2aee07704d2e1133c6e399a4a2e95e16480cb39cf67ae8d03a89976d5"),
        TestVector(JSON: """
            {
                "chainId": "0x4",
                "nonce": "0x2a",
                "gasPrice": "0x40",
                "gasLimit": "0x0186a0",
                "to": "0xff00000000000000000000000000000000000002",
                "value": "0x3b9aca00",
                "data": "0xdeadbeef",
                "v": "0x2c",
                "r": "0x75ae03657de9cce47e8f12ab04536a5bcb7bc1f41e94691426f668530baab3bf",
                "s": "0x1b2d40a516f173f7e85fc2b58df9f05c4aea5ea754c5d7fdccd2b8a0a50fa271"
            }
            """,
            RLP: "0xf8682a40830186a094ff00000000000000000000000000000000000002843b9aca0084deadbeef2ca075ae03657de9cce47e8f12ab04536a5bcb7bc1f41e94691426f668530baab3bfa01b2d40a516f173f7e85fc2b58df9f05c4aea5ea754c5d7fdccd2b8a0a50fa271",
            hash: "0x8dcdbef8aca73475b1a19df91bb205bf23c122bb0dddb2ad16cab2a2e61dbb6c"),
        TestVector(JSON: """
            {
                "type": "0x1",
                "chainId": "0x4",
                "nonce": "0x2a",
                "gasPrice": "0x40",
                "gasLimit": "0x0186a0",
                "to": "0xff00000000000000000000000000000000000002",
                "value": "0x3b9aca00",
                "data": "0xdeadbeef",
                "accessList": [],
                "v": "0x0",
                "r": "0xb249e51f4281f57979b1f955d710eb081fd6e5ca6491cf049e6b5f21dd08f8fa",
                "s": "0x728489fd1b3c9e0484e27ab5160205a7f6b7b69f6fde86277280760a8c53c102"
            }
            """,
            RLP: "0x01f86a042a40830186a094ff00000000000000000000000000000000000002843b9aca0084deadbeefc080a0b249e51f4281f57979b1f955d710eb081fd6e5ca6491cf049e6b5f21dd08f8faa0728489fd1b3c9e0484e27ab5160205a7f6b7b69f6fde86277280760a8c53c102",
            hash: "0x7fdb18ec23eb419080bc21386cadf939291208ea40b942fb0085bb69fc4e8611"),
        TestVector(JSON: """
            {
                "type": "0x1",
                "chainId": "0x4",
                "nonce": "0x2a",
                "gasPrice": "0x40",
                "gasLimit": "0x0186a0",
                "to": "0xff00000000000000000000000000000000000002",
                "value": "0x3b9aca00",
                "data": "0xdeadbeef",
                "accessList": [
                {
                    "address": "0xff00000000000000000000000000000000000003",
                    "storageKeys": [
                        "0xee00000000000000000000000000000000000000000000000000000000000031",
                        "0xee00000000000000000000000000000000000000000000000000000000000032"
                    ]
                },
                {
                    "address": "0xff00000000000000000000000000000000000004",
                    "storageKeys": [
                        "0xee00000000000000000000000000000000000000000000000000000000000041"
                    ]
                },
                {
                    "address": "0xff00000000000000000000000000000000000005",
                    "storageKeys": []
                }
                ],
                "v": "0x0",
                "r": "0x9c2c3d22eed0b9d64bfa47ee3cef8928c04005c495bf8986d9ba8b27276ab9e7",
                "s": "0x48a8ebab30bf534c38d834010f999d25747dc207075c501cdb0c7354a4c35493"
            }
            """,
            RLP: "0x01f90115042a40830186a094ff00000000000000000000000000000000000002843b9aca0084deadbeeff8aaf85994ff00000000000000000000000000000000000003f842a0ee00000000000000000000000000000000000000000000000000000000000031a0ee00000000000000000000000000000000000000000000000000000000000032f794ff00000000000000000000000000000000000004e1a0ee00000000000000000000000000000000000000000000000000000000000041d694ff00000000000000000000000000000000000005c080a09c2c3d22eed0b9d64bfa47ee3cef8928c04005c495bf8986d9ba8b27276ab9e7a048a8ebab30bf534c38d834010f999d25747dc207075c501cdb0c7354a4c35493",
            hash: "0x027c8e600456c4ab43e08b83d6e9270c18cff3487d6760502c7554e68de8de07"),
        TestVector(JSON: """
            {
                "type": "0x2",
                "chainId": "0x4",
                "nonce": "0x2a",
                "maxPriorityFeePerGas": "0x7f",
                "maxFeePerGas": "0xff",
                "gasLimit": "0x0186a0",
                "to": "0xff00000000000000000000000000000000000002",
                "value": "0x3b9aca00",
                "data": "0xdeadbeef",
                "accessList": [],
                "v": "0x0",
                "r": "0xd1709fea33339a6ae2de8cab335edf3fe6531a20b4403826922e2c987a825f6d",
                "s": "0x213663e77c6b261fe080267314fcbc62fa4239e9ffd0fb37ff89277b3949965c"
            }
            """,
            RLP: "0x02f86c042a7f81ff830186a094ff00000000000000000000000000000000000002843b9aca0084deadbeefc080a0d1709fea33339a6ae2de8cab335edf3fe6531a20b4403826922e2c987a825f6da0213663e77c6b261fe080267314fcbc62fa4239e9ffd0fb37ff89277b3949965c",
            hash: "0x41dc0cd9b133e0d4e47e269988b0109c966db5220d57e2a7f3cdc6c2f8de6a72"),
        TestVector(JSON: """
            {
                "type": "0x2",
                "chainId": "0x4",
                "nonce": "0x2a",
                "maxPriorityFeePerGas": "0x7f",
                "maxFeePerGas": "0xff",
                "gasLimit": "0x0186a0",
                "to": "0xff00000000000000000000000000000000000002",
                "value": "0x3b9aca00",
                "data": "0xdeadbeef",
                "accessList": [
                {
                    "address": "0xff00000000000000000000000000000000000003",
                    "storageKeys": [
                        "0xee00000000000000000000000000000000000000000000000000000000000031",
                        "0xee00000000000000000000000000000000000000000000000000000000000032"
                    ]
                },
                {
                    "address": "0xff00000000000000000000000000000000000004",
                    "storageKeys": [
                        "0xee00000000000000000000000000000000000000000000000000000000000041"
                    ]
                },
                {
                    "address": "0xff00000000000000000000000000000000000005",
                    "storageKeys": []
                }
                ],
                "v": "0x01",
                "r": "0x36ed8549349d5ad166c06873b73b47bdb00a27d765ca50e56c12e4ac4262eed0",
                "s": "0x5fcdd49d62048c947bc29c00fd2dee2a3f98120a0d155c7d1c6a6245a3a9de43"
            }
            """,
            RLP: "0x02f90117042a7f81ff830186a094ff00000000000000000000000000000000000002843b9aca0084deadbeeff8aaf85994ff00000000000000000000000000000000000003f842a0ee00000000000000000000000000000000000000000000000000000000000031a0ee00000000000000000000000000000000000000000000000000000000000032f794ff00000000000000000000000000000000000004e1a0ee00000000000000000000000000000000000000000000000000000000000041d694ff00000000000000000000000000000000000005c001a036ed8549349d5ad166c06873b73b47bdb00a27d765ca50e56c12e4ac4262eed0a05fcdd49d62048c947bc29c00fd2dee2a3f98120a0d155c7d1c6a6245a3a9de43",
            hash: "0x48608120bd732b138771558453d87fd36dcded8e0b3c86dc3ba79bd18dc20e11")
    ]

    let testSenderAddress = "0x9d8A62f656a8d1615C1294fd71e9CFb3E4855A4F"
    let testSigningKey = "0x4646464646464646464646464646464646464646464646464646464646464646"

    // test a JSON fallback legacy transaction chainID not part of the signing process
    func testLegacyFallbackDecodeAndRecoverJSON() throws {
        let vector = testVector[TestCase.legacyFallback.rawValue]

        let expectedAddress = EthereumAddress(testSenderAddress)!
        let jsonData = vector.JSON.data(using: .utf8)!

        do {
            let jsonTxn: CodableTransaction = try JSONDecoder().decode(CodableTransaction.self, from: jsonData)
            // check that the transaction type is legacy
            XCTAssertEqual(jsonTxn.type, .legacy, "Transaction Type Mismatch")
            // check the hash, if they match everything was parsed, and re-encoded correctly
            XCTAssertEqual(jsonTxn.hash!.toHexString().addHexPrefix(), vector.hash, "Transaction Hash Mismatch")
            // check that we recovered the address correctly
            XCTAssertEqual(jsonTxn.sender!.address, expectedAddress.address, "Recovered Address Mismatch")
        } catch {

            return XCTFail(String(describing: error))
        }
    }

    // test a RLP fallback legacy transaction chainID not part of the signing process
    func testLegacyFallbackDecodeAndRecoverRLP() throws {
        let vector = testVector[TestCase.legacyFallback.rawValue]

        let expectedAddress = EthereumAddress(testSenderAddress)!
        let rlpData = Data.fromHex(vector.RLP)!

        guard let rlpTxn = CodableTransaction(rawValue: rlpData) else {
            return XCTFail("Decoding RLP encoded transaction failed")
        }
        // check that the transaction type is legacy
        XCTAssertEqual(rlpTxn.type, .legacy, "Transaction Type Mismatch")
        // check the hash, if they match everything was parsed, and re-encoded correctly
        XCTAssertEqual(rlpTxn.hash!.toHexString().addHexPrefix(), vector.hash, "Transaction Hash Mismatch")
        // check that we recovered the address correctly
        XCTAssertEqual(rlpTxn.sender!.address, expectedAddress.address, "Recovered Address Mismatch")
    }

    // test signing a fallback legacy transaction (chainId not part of the signing process)
    func testLegacyFallbackSignAndEncodeRLP() throws {
        let vector = testVector[TestCase.legacyFallback.rawValue]

        let expectedAddress = EthereumAddress(testSenderAddress)!
        let privateKeyData = Data.fromHex(testSigningKey)!
        let jsonData = vector.JSON.data(using: .utf8)!

        do {
            var jsonTxn: CodableTransaction = try JSONDecoder().decode(CodableTransaction.self, from: jsonData)

            // unsign the input transaction
            jsonTxn.unsign()

            // now sign the transaction with the private key
            try jsonTxn.sign(privateKey: privateKeyData, useExtraEntropy: false)
            let rawTxn = jsonTxn.encode(for: .transaction)!.toHexString().addHexPrefix()

            // check the hash, if they match everything was parsed, and re-encoded correctly
            XCTAssertEqual(rawTxn, vector.RLP, "Transaction Encoding Mismatch")
            // check the hash, if they match everything was parsed, and re-encoded correctly
            XCTAssertEqual(jsonTxn.hash!.toHexString().addHexPrefix(), vector.hash, "Transaction Hash Mismatch")
            // check that we recovered the address correctly
            XCTAssertEqual(jsonTxn.sender!.address, expectedAddress.address, "Recovered Address Mismatch")
        } catch {

            return XCTFail(String(describing: error))
        }
    }

    // test a normal JSON legacy transaction conforming to EIP155 for signing
    func testLegacyEIP155DecodeAndRecoverJSON() throws {
        let vector = testVector[TestCase.legacyEip155.rawValue]

        let expectedAddress = EthereumAddress(testSenderAddress)!
        let jsonData = vector.JSON.data(using: .utf8)!

        do {
            let jsonTxn: CodableTransaction = try JSONDecoder().decode(CodableTransaction.self, from: jsonData)
            // check that the transaction type is legacy
            XCTAssertEqual(jsonTxn.type, .legacy, "Transaction Type Mismatch")
            // check the hash, if they match everything was parsed, and re-encoded correctly
            XCTAssertEqual(jsonTxn.hash!.toHexString().addHexPrefix(), vector.hash, "Transaction Hash Mismatch")
            // check that we recovered the address correctly
            XCTAssertEqual(jsonTxn.sender!.address, expectedAddress.address, "Recovered Address Mismatch")
        } catch {

            return XCTFail(String(describing: error))
        }
    }

    // test a normal RLP legacy transaction conforming to EIP155 for signing
    func testLegacyEIP155DecodeAndRecoverRLP() throws {
        let vector = testVector[TestCase.legacyEip155.rawValue]

        let expectedAddress = EthereumAddress(testSenderAddress)!
        let rlpData = Data.fromHex(vector.RLP)!

        guard let rlpTxn = CodableTransaction(rawValue: rlpData) else {
            return XCTFail("Decoding RLP encoded transaction failed")
        }
        // check that the transaction type is legacy
        XCTAssertEqual(rlpTxn.type, .legacy, "Transaction Type Mismatch")
        // check the hash, if they match everything was parsed, and re-encoded correctly
        XCTAssertEqual(rlpTxn.hash!.toHexString().addHexPrefix(), vector.hash, "Transaction Hash Mismatch")
        // check that we recovered the address correctly
        XCTAssertEqual(rlpTxn.sender!.address, expectedAddress.address, "Recovered Address Mismatch")
    }

    // test signing a normal legacy transaction conforming to EIP155
    func testLegacyEIP155SignAndEncodeRLP() throws {
        let vector = testVector[TestCase.legacyEip155.rawValue]

        let expectedAddress = EthereumAddress(testSenderAddress)!
        let privateKeyData = Data.fromHex(testSigningKey)!
        let jsonData = vector.JSON.data(using: .utf8)!

        do {
            var jsonTxn: CodableTransaction = try JSONDecoder().decode(CodableTransaction.self, from: jsonData)

            // unsign the input transaction
            jsonTxn.unsign()

            // now sign the transaction with the private key
            try jsonTxn.sign(privateKey: privateKeyData, useExtraEntropy: false)
            let rawTxn = jsonTxn.encode(for: .transaction)!.toHexString().addHexPrefix()

            // check the hash, if they match everything was parsed, and re-encoded correctly
            XCTAssertEqual(rawTxn, vector.RLP, "Transaction Encoding Mismatch")
            // check the hash, if they match everything was parsed, and re-encoded correctly
            XCTAssertEqual(jsonTxn.hash!.toHexString().addHexPrefix(), vector.hash, "Transaction Hash Mismatch")
            // check that we recovered the address correctly
            XCTAssertEqual(jsonTxn.sender!.address, expectedAddress.address, "Recovered Address Mismatch")
        } catch {

            return XCTFail(String(describing: error))
        }
    }

    // test a JSON EIP-2930 transaction without accessList
    func testEIP2930DecodeAndRecoverJSON() throws {
        let vector = testVector[TestCase.eip2930.rawValue]

        let expectedAddress = EthereumAddress(testSenderAddress)!
        let jsonData = vector.JSON.data(using: .utf8)!

        do {
            let jsonTxn: CodableTransaction = try JSONDecoder().decode(CodableTransaction.self, from: jsonData)
            // check that the transaction type is eip2930
            XCTAssertEqual(jsonTxn.type, .eip2930, "Transaction Type Mismatch")
            // check the hash, if they match everything was parsed, and re-encoded correctly
            XCTAssertEqual(jsonTxn.hash!.toHexString().addHexPrefix(), vector.hash, "Transaction Hash Mismatch")
            // check that we recovered the address correctly
            XCTAssertEqual(jsonTxn.sender!.address, expectedAddress.address, "Recovered Address Mismatch")
        } catch {

            return XCTFail(String(describing: error))
        }
    }

    // test a RLP EIP-2930 transaction without accessList
    func testEIP2930DecodeAndRecoverRLP() throws {
        let vector = testVector[TestCase.eip2930.rawValue]

        let expectedAddress = EthereumAddress(testSenderAddress)!
        let rlpData = Data.fromHex(vector.RLP)!

        guard let rlpTxn = CodableTransaction(rawValue: rlpData) else {
            return XCTFail("Decoding RLP encoded transaction failed")
        }
        // check that the transaction type is eip2930
        XCTAssertEqual(rlpTxn.type, .eip2930, "Transaction Type Mismatch")
        // check the hash, if they match everything was parsed, and re-encoded correctly
        XCTAssertEqual(rlpTxn.hash!.toHexString().addHexPrefix(), vector.hash, "Transaction Hash Mismatch")
        // check that we recovered the address correctly
        XCTAssertEqual(rlpTxn.sender!.address, expectedAddress.address, "Recovered Address Mismatch")
    }

    // test signing a EIP-2930 transaction (without accessList)
    func testEIP2930SignAndEncodeRLP() throws {
        let vector = testVector[TestCase.eip2930.rawValue]

        let expectedAddress = EthereumAddress(testSenderAddress)!
        let privateKeyData = Data.fromHex(testSigningKey)!
        let jsonData = vector.JSON.data(using: .utf8)!

        do {
            var jsonTxn: CodableTransaction = try JSONDecoder().decode(CodableTransaction.self, from: jsonData)

            // unsign the input transaction
            jsonTxn.unsign()

            // now sign the transaction with the private key
            try jsonTxn.sign(privateKey: privateKeyData, useExtraEntropy: false)
            let rawTxn = jsonTxn.encode(for: .transaction)!.toHexString().addHexPrefix()

            // check the hash, if they match everything was parsed, and re-encoded correctly
            XCTAssertEqual(rawTxn, vector.RLP, "Transaction Encoding Mismatch")
            // check the hash, if they match everything was parsed, and re-encoded correctly
            XCTAssertEqual(jsonTxn.hash!.toHexString().addHexPrefix(), vector.hash, "Transaction Hash Mismatch")
            // check that we recovered the address correctly
            XCTAssertEqual(jsonTxn.sender!.address, expectedAddress.address, "Recovered Address Mismatch")
        } catch {

            return XCTFail(String(describing: error))
        }
    }

    // test a JSON EIP-2930 transaction with accessList
    func testEIP2930WithAccessDecodeAndRecoverJSON() throws {
        let vector = testVector[TestCase.eip2930withAccessList.rawValue]

        let expectedAddress = EthereumAddress(testSenderAddress)!
        let jsonData = vector.JSON.data(using: .utf8)!

        do {
            let jsonTxn: CodableTransaction = try JSONDecoder().decode(CodableTransaction.self, from: jsonData)
            // check that the transaction type is eip2930
            XCTAssertEqual(jsonTxn.type, .eip2930, "Transaction Type Mismatch")
            // check the hash, if they match everything was parsed, and re-encoded correctly
            XCTAssertEqual(jsonTxn.hash!.toHexString().addHexPrefix(), vector.hash, "Transaction Hash Mismatch")
            // check that we recovered the address correctly
            XCTAssertEqual(jsonTxn.sender!.address, expectedAddress.address, "Recovered Address Mismatch")
        } catch {

            return XCTFail(String(describing: error))
        }
    }

    // test a RLP EIP-2930 transaction with accessList
    func testEIP2930WithAccessDecodeAndRecoverRLP() throws {
        let vector = testVector[TestCase.eip2930withAccessList.rawValue]

        let expectedAddress = EthereumAddress(testSenderAddress)!
        let rlpData = Data.fromHex(vector.RLP)!

        guard let rlpTxn = CodableTransaction(rawValue: rlpData) else {
            return XCTFail("Decoding RLP encoded transaction failed")
        }
        // check that the transaction type is eip2930
        XCTAssertEqual(rlpTxn.type, .eip2930, "Transaction Type Mismatch")
        // check the hash, if they match everything was parsed, and re-encoded correctly
        XCTAssertEqual(rlpTxn.hash!.toHexString().addHexPrefix(), vector.hash, "Transaction Hash Mismatch")
        // check that we recovered the address correctly
        XCTAssertEqual(rlpTxn.sender!.address, expectedAddress.address, "Recovered Address Mismatch")
    }

    // test signing a EIP-2930 transaction (with accessList)
    func testEIP2930WithAccessSignAndEncodeRLP() throws {
        let vector = testVector[TestCase.eip2930withAccessList.rawValue]

        let expectedAddress = EthereumAddress(testSenderAddress)!
        let privateKeyData = Data.fromHex(testSigningKey)!
        let jsonData = vector.JSON.data(using: .utf8)!

        do {
            var jsonTxn: CodableTransaction = try JSONDecoder().decode(CodableTransaction.self, from: jsonData)

            // unsign the input transaction
            jsonTxn.unsign()

            // now sign the transaction with the private key
            try jsonTxn.sign(privateKey: privateKeyData, useExtraEntropy: false)
            let rawTxn = jsonTxn.encode(for: .transaction)!.toHexString().addHexPrefix()

            // check the hash, if they match everything was parsed, and re-encoded correctly
            XCTAssertEqual(rawTxn, vector.RLP, "Transaction Encoding Mismatch")
            // check the hash, if they match everything was parsed, and re-encoded correctly
            XCTAssertEqual(jsonTxn.hash!.toHexString().addHexPrefix(), vector.hash, "Transaction Hash Mismatch")
            // check that we recovered the address correctly
            XCTAssertEqual(jsonTxn.sender!.address, expectedAddress.address, "Recovered Address Mismatch")
        } catch {

            return XCTFail(String(describing: error))
        }
    }

    // test EIP-1559 encoding with empty access list
    func testEIP1559DecodeAndRecoverJSON() throws {
        let vector = testVector[TestCase.eip1559.rawValue]

        let expectedAddress = EthereumAddress(testSenderAddress)!
        let jsonData = vector.JSON.data(using: .utf8)!

        do {
            let jsonTxn: CodableTransaction = try JSONDecoder().decode(CodableTransaction.self, from: jsonData)
            // check that the transaction type is eip1559
            XCTAssertEqual(jsonTxn.type, .eip1559, "Transaction Type Mismatch")
            // check the hash, if they match everything was parsed, and re-encoded correctly
            XCTAssertEqual(jsonTxn.hash!.toHexString().addHexPrefix(), vector.hash, "Transaction Hash Mismatch Shoult")
            // check that we recovered the address correctly
            XCTAssertEqual(jsonTxn.sender!.address, expectedAddress.address, "Recovered Address Mismatch")
        } catch {
<<<<<<< HEAD

=======
>>>>>>> 2a25ffa7
            return XCTFail(String(describing: error))
        }
    }

    // test EIP-1559 encoding with empty access list
    func testEIP1559DecodeAndRecoverRLP() throws {
        let vector = testVector[TestCase.eip1559.rawValue]

        let expectedAddress = EthereumAddress(testSenderAddress)!
        let rlpData = Data.fromHex(vector.RLP)!

        guard let rlpTxn = CodableTransaction(rawValue: rlpData) else {
            return XCTFail("Decoding RLP encoded transaction failed")
        }
        // check that the transaction type is eip1559
        XCTAssertEqual(rlpTxn.type, .eip1559, "Transaction Type Mismatch")
        // check the hash, if they match everything was parsed, and re-encoded correctly
        XCTAssertEqual(rlpTxn.hash!.toHexString().addHexPrefix(), vector.hash, "Transaction Hash Mismatch")
        // check that we recovered the address correctly
        XCTAssertEqual(rlpTxn.sender!.address, expectedAddress.address, "Recovered Address Mismatch")
    }

    // test signing a EIP-1559 transaction (without accessList)
    func testEIP1559SignAndEncodeRLP() throws {
        let vector = testVector[TestCase.eip1559.rawValue]

        let expectedAddress = EthereumAddress(testSenderAddress)!
        let privateKeyData = Data.fromHex(testSigningKey)!
        let jsonData = vector.JSON.data(using: .utf8)!

        do {
            var jsonTxn: CodableTransaction = try JSONDecoder().decode(CodableTransaction.self, from: jsonData)

            // unsign the input transaction
            jsonTxn.unsign()

            // now sign the transaction with the private key
            try jsonTxn.sign(privateKey: privateKeyData, useExtraEntropy: false)
            let rawTxn = jsonTxn.encode(for: .transaction)!.toHexString().addHexPrefix()

            // check the hash, if they match everything was parsed, and re-encoded correctly
            XCTAssertEqual(rawTxn, vector.RLP, "Transaction Encoding Mismatch")
            // check the hash, if they match everything was parsed, and re-encoded correctly
            XCTAssertEqual(jsonTxn.hash!.toHexString().addHexPrefix(), vector.hash, "Transaction Hash Mismatch")
            // check that we recovered the address correctly
            XCTAssertEqual(jsonTxn.sender!.address, expectedAddress.address, "Recovered Address Mismatch")
        } catch {

            return XCTFail(String(describing: error))
        }
    }

    // test EIP-1559 encoding with an access list
    func testEIP1559WithAccessDecodeAndRecoverJSON() throws {
        let vector = testVector[TestCase.eip1559withAccessList.rawValue]

        let expectedAddress = EthereumAddress(testSenderAddress)!
        let jsonData = vector.JSON.data(using: .utf8)!

        do {
            let jsonTxn: CodableTransaction = try JSONDecoder().decode(CodableTransaction.self, from: jsonData)
            // check that the transaction type is eip1559
            XCTAssertEqual(jsonTxn.type, .eip1559, "Transaction Type Mismatch")
            // check the hash, if they match everything was parsed, and re-encoded correctly
            XCTAssertEqual(jsonTxn.hash!.toHexString().addHexPrefix(), vector.hash, "Transaction Hash Mismatch")
            // check that we recovered the address correctly
            XCTAssertEqual(jsonTxn.sender!.address, expectedAddress.address, "Recovered Address Mismatch")
        } catch {

            return XCTFail(String(describing: error))
        }
    }

    // test EIP-1559 encoding with an access list
    func testEIP1559WithAccessDecodeAndRecoverRLP() throws {
        let vector = testVector[TestCase.eip1559withAccessList.rawValue]

        let expectedAddress = EthereumAddress(testSenderAddress)!
        let rlpData = Data.fromHex(vector.RLP)!

        guard let rlpTxn = CodableTransaction(rawValue: rlpData) else {
            return XCTFail("Decoding RLP encoded transaction failed")
        }
        // check that the transaction type is eip1559
        XCTAssertEqual(rlpTxn.type, .eip1559, "Transaction Type Mismatch")
        // check the hash, if they match everything was parsed, and re-encoded correctly
        XCTAssertEqual(rlpTxn.hash!.toHexString().addHexPrefix(), vector.hash, "Transaction Hash Mismatch")
        // check that we recovered the address correctly
        XCTAssertEqual(rlpTxn.sender!.address, expectedAddress.address, "Recovered Address Mismatch")
    }

    // test signing a EIP-1559 transaction (with accessList)
    func testEIP1559WithAccessSignAndEncodeRLP() throws {
        let vector = testVector[TestCase.eip1559withAccessList.rawValue]

        let expectedAddress = EthereumAddress(testSenderAddress)!
        let privateKeyData = Data.fromHex(testSigningKey)!
        let jsonData = vector.JSON.data(using: .utf8)!

        do {
            var jsonTxn: CodableTransaction = try JSONDecoder().decode(CodableTransaction.self, from: jsonData)

            // unsign the input transaction
            jsonTxn.unsign()

            // now sign the transaction with the private key
            try jsonTxn.sign(privateKey: privateKeyData, useExtraEntropy: false)
            let rawTxn = jsonTxn.encode(for: .transaction)!.toHexString().addHexPrefix()

            // check the hash, if they match everything was parsed, and re-encoded correctly
            XCTAssertEqual(rawTxn, vector.RLP, "Transaction Encoding Mismatch")
            // check the hash, if they match everything was parsed, and re-encoded correctly
            XCTAssertEqual(jsonTxn.hash!.toHexString().addHexPrefix(), vector.hash, "Transaction Hash Mismatch")
            // check that we recovered the address correctly
            XCTAssertEqual(jsonTxn.sender!.address, expectedAddress.address, "Recovered Address Mismatch")
        } catch {

            return XCTFail(String(describing: error))
        }
    }

    // ***** Legacy Tests *****
    // TODO: Replace `XCTAssert` with more explicit `XCTAssertEqual`, where Applicable

    func testDirectTransaction() throws {
        do {
            var transaction = CodableTransaction(
                to: EthereumAddress("0x3535353535353535353535353535353535353535")!,
                nonce: 9, value: 1_000_000_000_000_000_000, data: Data(),
                gasLimit: 21_000, gasPrice: 20_000_000_000,
                // FIXME: Return parameters here
                v: 0, r: 0, s: 0)
            // FIXME: Make me work back again.
            // Now it not connected to envelope.
//            transaction.gasPrice = 20_000_000_000
//            transaction.gasLimit = 21_000
            let privateKeyData = Data.fromHex("0x4646464646464646464646464646464646464646464646464646464646464646")!
            let publicKey = Utilities.privateToPublic(privateKeyData, compressed: false)
            let sender = Utilities.publicToAddress(publicKey!)
            transaction.chainID = 1

            let hash = transaction.hashForSignature()
            let expectedHash = "0xdaf5a779ae972f972197303d7b574746c7ef83eadac0f2791ad23db92e4c8e53".stripHexPrefix()
            XCTAssertEqual(hash!.toHexString(), expectedHash, "Transaction signature failed")
            try transaction.sign(privateKey: privateKeyData, useExtraEntropy: false)

            XCTAssertEqual(transaction.v, 37, "Transaction signature failed")
            XCTAssertEqual(sender, transaction.sender)
        } catch {

            XCTFail()
        }
    }

    func testEthSendExampleAndGetTransactionReceiptAndDetails() async {
        do {
            let web3 = try await Web3.new(LocalTestCase.url)
            let sendToAddress = EthereumAddress("0xe22b8979739D724343bd002F9f432F5990879901")!
            let allAddresses = try await web3.eth.ownedAccounts()
            let contract = web3.contract(Web3.Utils.coldWalletABI, at: sendToAddress, abiVersion: 2)
            let value = Utilities.parseToBigUInt("1.0", units: .ether)
            let from = allAddresses[0]
            let writeTX = contract!.createWriteOperation("fallback")!
            writeTX.transaction.from = from
            writeTX.transaction.value = value!
            let policies = Policies(gasLimitPolicy: .manual(78423))
            let result = try await writeTX.writeToChain(password: "", policies: policies, sendRaw: false)
            let txHash = Data.fromHex(result.hash.stripHexPrefix())!


            Thread.sleep(forTimeInterval: 1.0)

            let receipt = try await web3.eth.transactionReceipt(txHash)

            XCTAssert(receipt.status == .ok)

            switch receipt.status {
            case .notYetProcessed:
                return
            default:
                break
            }

            let details = try await web3.eth.transactionDetails(txHash)

            // FIXME: Re-enable this test.
//            XCTAssertEqual(details.transaction.gasLimit, BigUInt(78423))
        } catch Web3Error.nodeError(let descr) {
            guard descr == "insufficient funds for gas * price + value" else {return XCTFail()}
        } catch {

            XCTFail()
        }
    }

    func testGenerateDummyKeystore() throws {
        let keystore = try! EthereumKeystoreV3.init(password: "web3swift")
        let dump = try! keystore!.serialize()
        XCTAssertNotNil(String(data: dump!, encoding: .ascii))
    }
}<|MERGE_RESOLUTION|>--- conflicted
+++ resolved
@@ -471,10 +471,6 @@
             // check that we recovered the address correctly
             XCTAssertEqual(jsonTxn.sender!.address, expectedAddress.address, "Recovered Address Mismatch")
         } catch {
-<<<<<<< HEAD
-
-=======
->>>>>>> 2a25ffa7
             return XCTFail(String(describing: error))
         }
     }
