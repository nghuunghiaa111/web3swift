--- conflicted
+++ resolved
@@ -67,11 +67,7 @@
         assert(hex == "0xa13b31627c1ed7aaded5aecec71baf02fe123797fffd45e662eac8e06fbe4955")
     }
 
-<<<<<<< HEAD
     func testSoliditySha3FailGivenFloatDouble() throws {
-=======
-    func testSoliditySha3FailFloatDouble() throws {
->>>>>>> 0070078c
         assert((try? ABIEncoder.soliditySha3(Float(1))) == nil)
         assert((try? ABIEncoder.soliditySha3(Double(1))) == nil)
         assert((try? ABIEncoder.soliditySha3(CGFloat(1))) == nil)
@@ -83,11 +79,7 @@
     /// `[AnyObject]` is not allowed to be used directly as input for `solidtySha3`.
     /// `AnyObject` erases type data making it impossible to encode some types correctly,
     /// e.g.: Bool can be treated as Int (8/16/32/64) and 0/1 numbers can be treated as Bool.
-<<<<<<< HEAD
     func testSoliditySha3FailGivenArrayWithEmptyString() throws {
-=======
-    func testSoliditySha3Fail_1() throws {
->>>>>>> 0070078c
         var didFail = false
         do {
             _ = try ABIEncoder.soliditySha3([""] as [AnyObject])
@@ -100,11 +92,7 @@
     /// `AnyObject` is not allowed to be used directly as input for `solidtySha3`.
     /// `AnyObject` erases type data making it impossible to encode some types correctly,
     /// e.g.: Bool can be treated as Int (8/16/32/64) and 0/1 numbers can be treated as Bool.
-<<<<<<< HEAD
     func testSoliditySha3FailGivenEmptyString() throws {
-=======
-    func testSoliditySha3Fail_2() throws {
->>>>>>> 0070078c
         var didFail = false
         do {
             _ = try ABIEncoder.soliditySha3("" as AnyObject)
@@ -128,7 +116,6 @@
         XCTAssertTrue("0xe16b4a9b" == encodedFunction?.toHexString().addHexPrefix().lowercased())
     }
 
-<<<<<<< HEAD
     func testConvertToBigInt() {
         XCTAssertEqual(ABIEncoder.convertToBigInt(BigInt(-29390909).serialize() as AnyObject), -29390909)
         XCTAssertEqual(ABIEncoder.convertToBigInt(Data.fromHex("00FF")! as AnyObject), 255)
@@ -221,7 +208,9 @@
         hexData = ABIEncoder.encode(types: types, values: values)?.toHexString()
         XCTAssertEqual(hexData?[128..<192], "0000000000000000000000000000000000000000000000000000000000000080")
         XCTAssertEqual(hexData, "000000000000000000000000000000000000000000000000000000000000000a00000000000000000000000000000000000000000000000000000000000000000000000000000000000000000000000000000000000000000000000000000080000000000000000000000000000000000000000000000000000000000000000000000000000000000000000000000000000000000000000000000000000000040000000000000000000000000000000000000000000000000000000000000001000000000000000000000000000000000000000000000000000000000000000200000000000000000000000000000000000000000000000000000000000000030000000000000000000000000000000000000000000000000000000000000004")
-=======
+    }
+
+    /// Test for the expected output when encoding dynamic types.
     func testAbiEncodingDynamicTypes() {
         var encodedValue = ABIEncoder.encode(types: [.dynamicBytes], values: [Data.fromHex("6761766f66796f726b")!] as [AnyObject])!.toHexString()
         XCTAssertEqual(encodedValue, "000000000000000000000000000000000000000000000000000000000000002000000000000000000000000000000000000000000000000000000000000000096761766f66796f726b0000000000000000000000000000000000000000000000")
@@ -240,6 +229,5 @@
 
         encodedValue = ABIEncoder.encode(types: [.string], values: ["Heeäööä👅D34ɝɣ24Єͽ-.,äü+#/"] as [AnyObject])!.toHexString()
         XCTAssertEqual(encodedValue, "00000000000000000000000000000000000000000000000000000000000000200000000000000000000000000000000000000000000000000000000000000026486565c3a4c3b6c3b6c3a4f09f9185443334c99dc9a33234d084cdbd2d2e2cc3a4c3bc2b232f0000000000000000000000000000000000000000000000000000")
->>>>>>> 0070078c
     }
 }