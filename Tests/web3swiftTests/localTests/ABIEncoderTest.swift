--- conflicted
+++ resolved
@@ -190,20 +190,12 @@
         var hexData = ABIEncoder.encode(types: [.string], values: ["test"])?.toHexString()
         XCTAssertEqual(hexData?[0..<64], "0000000000000000000000000000000000000000000000000000000000000020")
         XCTAssertEqual(hexData, "000000000000000000000000000000000000000000000000000000000000002000000000000000000000000000000000000000000000000000000000000000047465737400000000000000000000000000000000000000000000000000000000")
-<<<<<<< HEAD
-        hexData = ABIEncoder.encode(types: [.array(type: .uint(bits: 8), length: 0)], values: [[1, 2, 3, 4]] as [AnyObject])?.toHexString()
-=======
         hexData = ABIEncoder.encode(types: [.array(type: .uint(bits: 8), length: 0)], values: [[1,2,3,4]])?.toHexString()
->>>>>>> 638fa778
         XCTAssertEqual(hexData?[0..<64], "0000000000000000000000000000000000000000000000000000000000000020")
         XCTAssertEqual(hexData, "000000000000000000000000000000000000000000000000000000000000002000000000000000000000000000000000000000000000000000000000000000040000000000000000000000000000000000000000000000000000000000000001000000000000000000000000000000000000000000000000000000000000000200000000000000000000000000000000000000000000000000000000000000030000000000000000000000000000000000000000000000000000000000000004")
 
         // This one shouldn't have data offset
-<<<<<<< HEAD
-        hexData = ABIEncoder.encode(types: [.array(type: .uint(bits: 8), length: 4)], values: [[1, 2, 3, 4]] as [AnyObject])?.toHexString()
-=======
         hexData = ABIEncoder.encode(types: [.array(type: .uint(bits: 8), length: 4)], values: [[1,2,3,4]])?.toHexString()
->>>>>>> 638fa778
         // First 32 bytes are the first value from the array
         XCTAssertEqual(hexData?[0..<64], "0000000000000000000000000000000000000000000000000000000000000001")
         XCTAssertEqual(hexData, "0000000000000000000000000000000000000000000000000000000000000001000000000000000000000000000000000000000000000000000000000000000200000000000000000000000000000000000000000000000000000000000000030000000000000000000000000000000000000000000000000000000000000004")
@@ -212,11 +204,7 @@
                                                   .bool,
                                                   .array(type: .uint(bits: 8), length: 0),
                                                   .bytes(length: 2)]
-<<<<<<< HEAD
-        let values: [AnyObject] = [10, false, [1, 2, 3, 4], Data(count: 2)] as [AnyObject]
-=======
         let values: [Any] = [10, false, [1,2,3,4], Data(count: 2)]
->>>>>>> 638fa778
         hexData = ABIEncoder.encode(types: types, values: values)?.toHexString()
         XCTAssertEqual(hexData?[128..<192], "0000000000000000000000000000000000000000000000000000000000000080")
         XCTAssertEqual(hexData, "000000000000000000000000000000000000000000000000000000000000000a00000000000000000000000000000000000000000000000000000000000000000000000000000000000000000000000000000000000000000000000000000080000000000000000000000000000000000000000000000000000000000000000000000000000000000000000000000000000000000000000000000000000000040000000000000000000000000000000000000000000000000000000000000001000000000000000000000000000000000000000000000000000000000000000200000000000000000000000000000000000000000000000000000000000000030000000000000000000000000000000000000000000000000000000000000004")
@@ -232,13 +220,8 @@
 
         encodedValue = ABIEncoder.encode(types: [.dynamicBytes], values: [Data.fromHex("fffffffffffffffffffffffffffffffffffffffffffffffffffffffffffffffffffffffffffffffffffffffffffffffffffffffffffffffffffffffffffffffffffffffffffffffffffffffffffffffffffffffffffffffffffffffffffffffffffffffffffffffffffffffffffffffffffffffffffffffffffffffffffffffffffffffffffffffffffffffffffffffffffffffffffffffffffffffffffff1")!])!.toHexString()
         XCTAssertEqual(encodedValue, "0000000000000000000000000000000000000000000000000000000000000020000000000000000000000000000000000000000000000000000000000000009ffffffffffffffffffffffffffffffffffffffffffffffffffffffffffffffffffffffffffffffffffffffffffffffffffffffffffffffffffffffffffffffffffffffffffffffffffffffffffffffffffffffffffffffffffffffffffffffffffffffffffffffffffffffffffffffffffffffffffffffffffffffffffffffffffffffffffffffffffffffffffffffffffffffffffffffffffffffffffffff100")
-<<<<<<< HEAD
-
-        encodedValue = ABIEncoder.encode(types: [.dynamicBytes], values: [Data.fromHex("c3a40000c3a4")!] as [AnyObject])!.toHexString()
-=======
         
         encodedValue = ABIEncoder.encode(types: [.dynamicBytes], values: [Data.fromHex("c3a40000c3a4")!])!.toHexString()
->>>>>>> 638fa778
         XCTAssertEqual(encodedValue, "00000000000000000000000000000000000000000000000000000000000000200000000000000000000000000000000000000000000000000000000000000006c3a40000c3a40000000000000000000000000000000000000000000000000000")
 
         encodedValue = ABIEncoder.encode(types: [.string], values: ["gavofyork"])!.toHexString()
