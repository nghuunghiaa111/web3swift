{
  "configurations" : [
    {
      "id" : "66042A4A-495F-4753-9DC9-F717EBB059FD",
      "name" : "Configuration 1",
      "options" : {

      }
    }
  ],
  "defaultOptions" : {

  },
  "testTargets" : [
    {
      "skippedTests" : [
<<<<<<< HEAD
        "EIP1559Tests",
=======
        "DataConversionTests",
>>>>>>> f14a1bb1
        "EIP712Tests",
        "web3swiftAdvancedABIv2Tests",
        "web3swiftBasicLocalNodeTests",
        "web3swiftEIP67Tests",
        "web3swiftEIP681Tests",
        "web3swiftERC20ClassTests",
        "web3swiftERC20Tests",
        "web3swiftEventloopTests",
        "web3swiftKeystoresTests",
        "web3swiftNumberFormattingUtilTests",
        "web3swiftPersonalSignatureTests",
        "web3swiftPromisesTests",
        "web3swiftRLPTests",
        "web3swiftTests",
        "web3swiftTransactionsTests",
        "web3swiftUserCases",
        "web3swift_AdvancedABIv2_Tests",
        "web3swift_EIP67_Tests",
        "web3swift_EIP681_Tests",
        "web3swift_ENS_Tests",
        "web3swift_ERC20_Class_Tests",
        "web3swift_Eventloop_Tests",
        "web3swift_RLP_Tests",
        "web3swift_Tests",
        "web3swift_User_cases",
        "web3swift_basic_local_node_Tests",
        "web3swift_numberFormattingUtil_Tests",
        "web3swift_personalSignature_Tests",
        "web3swift_promises_Tests",
        "web3swift_transactions_Tests"
      ],
      "target" : {
        "containerPath" : "container:web3swift.xcodeproj",
        "identifier" : "139751B6219AF76D0044D2B0",
        "name" : "Tests"
      }
    }
  ],
  "version" : 1
}<|MERGE_RESOLUTION|>--- conflicted
+++ resolved
@@ -14,11 +14,8 @@
   "testTargets" : [
     {
       "skippedTests" : [
-<<<<<<< HEAD
         "EIP1559Tests",
-=======
         "DataConversionTests",
->>>>>>> f14a1bb1
         "EIP712Tests",
         "web3swiftAdvancedABIv2Tests",
         "web3swiftBasicLocalNodeTests",
