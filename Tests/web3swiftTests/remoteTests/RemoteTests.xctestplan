{
  "configurations" : [
    {
      "id" : "66042A4A-495F-4753-9DC9-F717EBB059FD",
      "name" : "Configuration 1",
      "options" : {

      }
    }
  ],
  "defaultOptions" : {

  },
  "testTargets" : [
    {
      "skippedTests" : [
<<<<<<< HEAD
        "EIP1559Tests",
=======
        "ABIEncoderSoliditySha3Test",
>>>>>>> c45a71ca
        "DataConversionTests",
        "EIP712Tests",
        "SoliditySha3Test",
        "web3swiftAdvancedABIv2Tests",
        "web3swiftBasicLocalNodeTests",
        "web3swiftEIP67Tests",
        "web3swiftEIP681Tests",
        "web3swiftERC20ClassTests",
        "web3swiftERC20Tests",
        "web3swiftEventloopTests",
        "web3swiftKeystoresTests",
        "web3swiftNumberFormattingUtilTests",
        "web3swiftPersonalSignatureTests",
        "web3swiftPromisesTests",
        "web3swiftRLPTests",
        "web3swiftTests",
        "web3swiftTransactionsTests",
        "web3swiftUserCases",
        "web3swift_AdvancedABIv2_Tests",
        "web3swift_EIP67_Tests",
        "web3swift_EIP681_Tests",
        "web3swift_ENS_Tests",
        "web3swift_ERC20_Class_Tests",
        "web3swift_Eventloop_Tests",
        "web3swift_RLP_Tests",
        "web3swift_Tests",
        "web3swift_User_cases",
        "web3swift_basic_local_node_Tests",
        "web3swift_numberFormattingUtil_Tests",
        "web3swift_personalSignature_Tests",
        "web3swift_promises_Tests",
        "web3swift_transactions_Tests"
      ],
      "target" : {
        "containerPath" : "container:web3swift.xcodeproj",
        "identifier" : "139751B6219AF76D0044D2B0",
        "name" : "Tests"
      }
    }
  ],
  "version" : 1
}<|MERGE_RESOLUTION|>--- conflicted
+++ resolved
@@ -14,11 +14,8 @@
   "testTargets" : [
     {
       "skippedTests" : [
-<<<<<<< HEAD
         "EIP1559Tests",
-=======
         "ABIEncoderSoliditySha3Test",
->>>>>>> c45a71ca
         "DataConversionTests",
         "EIP712Tests",
         "SoliditySha3Test",
