--- conflicted
+++ resolved
@@ -35,13 +35,8 @@
         let web3 = await Web3.InfuraMainnetWeb3(accessToken: Constants.infuraToken)
         let ens = ENS(web3: web3)
         let domain = "somename.eth"
-<<<<<<< HEAD
-        let address = try await ens?.getAddress(forNode: domain)
-        XCTAssertEqual(address?.address.lowercased(), "0x3487acfb1479ad1df6c0eb56ae743d34897798ac")
-=======
         let address = try ens?.getAddress(forNode: domain)
         XCTAssertEqual(address?.address.lowercased(), "0xc1ccfb5fc589b83b9e849c6f9b26efc71419898d")
->>>>>>> b67c8c46
     }
 
     func testSupportsInterface() async throws {
@@ -78,13 +73,8 @@
         let web3 = await Web3.InfuraMainnetWeb3(accessToken: Constants.infuraToken)
         let ens = ENS(web3: web3)
         let domain = "somename.eth"
-<<<<<<< HEAD
-        let owner = try await ens?.registry.getOwner(node: domain)
-        XCTAssertEqual("0xc67247454e720328714c4e17bec7640572657bee", owner?.address.lowercased())
-=======
         let owner = try ens?.registry.getOwner(node: domain)
         XCTAssertEqual("0xc1ccfb5fc589b83b9e849c6f9b26efc71419898d", owner?.address.lowercased())
->>>>>>> b67c8c46
     }
 
     func testTTL() async throws {
@@ -99,15 +89,9 @@
         let web3 = await Web3.InfuraMainnetWeb3(accessToken: Constants.infuraToken)
         let ens = ENS(web3: web3)
         let domain = "somename.eth"
-<<<<<<< HEAD
-        let resolver = try await ens?.registry.getResolver(forDomain: domain)
-        let address = try await resolver?.getAddress(forNode: domain)
-        XCTAssertEqual(address?.address.lowercased(), "0x3487acfb1479ad1df6c0eb56ae743d34897798ac")
-=======
         let resolver = try ens?.registry.getResolver(forDomain: domain)
         let address = try resolver?.getAddress(forNode: domain)
         XCTAssertEqual(address?.address.lowercased(), "0xc1ccfb5fc589b83b9e849c6f9b26efc71419898d")
->>>>>>> b67c8c46
     }
 
     func testGetPubkey() async throws {
