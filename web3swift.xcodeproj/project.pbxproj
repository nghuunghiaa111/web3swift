--- conflicted
+++ resolved
@@ -169,15 +169,12 @@
 		5C03EAB4274405D20052C66D /* EIP712.swift in Sources */ = {isa = PBXBuildFile; fileRef = CB50A52927060C5300D7E39B /* EIP712.swift */; };
 		5C26D89E27F3724600431EB0 /* Web3+EIP1559.swift in Sources */ = {isa = PBXBuildFile; fileRef = 5C26D89D27F3724600431EB0 /* Web3+EIP1559.swift */; };
 		5C26D8A027F3725500431EB0 /* EIP1559BlockTests.swift in Sources */ = {isa = PBXBuildFile; fileRef = 5C26D89F27F3725500431EB0 /* EIP1559BlockTests.swift */; };
-<<<<<<< HEAD
-		5C26D8A227F5AC0300431EB0 /* Web3+GasOracle.swift in Sources */ = {isa = PBXBuildFile; fileRef = 5C26D8A127F5AC0300431EB0 /* Web3+GasOracle.swift */; };
-=======
 		5CC0333828023387006AD710 /* RemoteParsingTests.swift in Sources */ = {isa = PBXBuildFile; fileRef = 5CC0333328023387006AD710 /* RemoteParsingTests.swift */; };
 		5CC0333928023387006AD710 /* ENSTests.swift in Sources */ = {isa = PBXBuildFile; fileRef = 5CC0333428023387006AD710 /* ENSTests.swift */; };
 		5CC0333A28023387006AD710 /* ST20AndSecurityTokenTests.swift in Sources */ = {isa = PBXBuildFile; fileRef = 5CC0333528023387006AD710 /* ST20AndSecurityTokenTests.swift */; };
 		5CC0333B28023387006AD710 /* WebsocketTests.swift in Sources */ = {isa = PBXBuildFile; fileRef = 5CC0333628023387006AD710 /* WebsocketTests.swift */; };
 		5CC0333E28034CED006AD710 /* InfuraTests.swift in Sources */ = {isa = PBXBuildFile; fileRef = 5CC0333D28034CED006AD710 /* InfuraTests.swift */; };
->>>>>>> c9b050a6
+		5C26D8A227F5AC0300431EB0 /* Web3+GasOracle.swift in Sources */ = {isa = PBXBuildFile; fileRef = 5C26D8A127F5AC0300431EB0 /* Web3+GasOracle.swift */; };
 		5CF7E8A2276B79290009900F /* web3swiftEIP681Tests.swift in Sources */ = {isa = PBXBuildFile; fileRef = 5CF7E891276B79270009900F /* web3swiftEIP681Tests.swift */; };
 		5CF7E8A3276B792A0009900F /* web3swiftPersonalSignatureTests.swift in Sources */ = {isa = PBXBuildFile; fileRef = 5CF7E892276B79270009900F /* web3swiftPersonalSignatureTests.swift */; };
 		5CF7E8A4276B792A0009900F /* web3swiftTransactionsTests.swift in Sources */ = {isa = PBXBuildFile; fileRef = 5CF7E893276B79270009900F /* web3swiftTransactionsTests.swift */; };
@@ -391,15 +388,12 @@
 		4E2DFEF325485B53001AF561 /* KeystoreParams.swift */ = {isa = PBXFileReference; fileEncoding = 4; lastKnownFileType = sourcecode.swift; path = KeystoreParams.swift; sourceTree = "<group>"; };
 		5C26D89D27F3724600431EB0 /* Web3+EIP1559.swift */ = {isa = PBXFileReference; fileEncoding = 4; lastKnownFileType = sourcecode.swift; path = "Web3+EIP1559.swift"; sourceTree = "<group>"; };
 		5C26D89F27F3725500431EB0 /* EIP1559BlockTests.swift */ = {isa = PBXFileReference; fileEncoding = 4; lastKnownFileType = sourcecode.swift; path = EIP1559BlockTests.swift; sourceTree = "<group>"; };
-<<<<<<< HEAD
-		5C26D8A127F5AC0300431EB0 /* Web3+GasOracle.swift */ = {isa = PBXFileReference; lastKnownFileType = sourcecode.swift; path = "Web3+GasOracle.swift"; sourceTree = "<group>"; };
-=======
 		5CC0333328023387006AD710 /* RemoteParsingTests.swift */ = {isa = PBXFileReference; fileEncoding = 4; lastKnownFileType = sourcecode.swift; path = RemoteParsingTests.swift; sourceTree = "<group>"; };
 		5CC0333428023387006AD710 /* ENSTests.swift */ = {isa = PBXFileReference; fileEncoding = 4; lastKnownFileType = sourcecode.swift; path = ENSTests.swift; sourceTree = "<group>"; };
 		5CC0333528023387006AD710 /* ST20AndSecurityTokenTests.swift */ = {isa = PBXFileReference; fileEncoding = 4; lastKnownFileType = sourcecode.swift; path = ST20AndSecurityTokenTests.swift; sourceTree = "<group>"; };
 		5CC0333628023387006AD710 /* WebsocketTests.swift */ = {isa = PBXFileReference; fileEncoding = 4; lastKnownFileType = sourcecode.swift; path = WebsocketTests.swift; sourceTree = "<group>"; };
 		5CC0333D28034CED006AD710 /* InfuraTests.swift */ = {isa = PBXFileReference; fileEncoding = 4; lastKnownFileType = sourcecode.swift; path = InfuraTests.swift; sourceTree = "<group>"; };
->>>>>>> c9b050a6
+		5C26D8A127F5AC0300431EB0 /* Web3+GasOracle.swift */ = {isa = PBXFileReference; lastKnownFileType = sourcecode.swift; path = "Web3+GasOracle.swift"; sourceTree = "<group>"; };
 		5CDEF972275A74590004A2F2 /* web3swift.xctestplan */ = {isa = PBXFileReference; lastKnownFileType = text; name = web3swift.xctestplan; path = Tests/web3swiftTests/web3swift.xctestplan; sourceTree = SOURCE_ROOT; };
 		5CDEF973275A74670004A2F2 /* LocalTests.xctestplan */ = {isa = PBXFileReference; lastKnownFileType = text; path = LocalTests.xctestplan; sourceTree = "<group>"; };
 		5CDEF974275A747B0004A2F2 /* RemoteTests.xctestplan */ = {isa = PBXFileReference; lastKnownFileType = text; path = RemoteTests.xctestplan; sourceTree = "<group>"; };
