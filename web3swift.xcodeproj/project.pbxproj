--- conflicted
+++ resolved
@@ -82,6 +82,7 @@
 		3AA815BA2276E44100F5DB52 /* PlainKeystore.swift in Sources */ = {isa = PBXBuildFile; fileRef = 3AA815392276E44100F5DB52 /* PlainKeystore.swift */; };
 		3AA815BB2276E44100F5DB52 /* AbstractKeystore.swift in Sources */ = {isa = PBXBuildFile; fileRef = 3AA8153A2276E44100F5DB52 /* AbstractKeystore.swift */; };
 		3AA815BD2276E44100F5DB52 /* BloomFilter.swift in Sources */ = {isa = PBXBuildFile; fileRef = 3AA8153D2276E44100F5DB52 /* BloomFilter.swift */; };
+		3AA815BE2276E44100F5DB52 /* TransactionSigner.swift in Sources */ = {isa = PBXBuildFile; fileRef = 3AA8153E2276E44100F5DB52 /* TransactionSigner.swift */; };
 		3AA815BF2276E44100F5DB52 /* EthereumTransaction.swift in Sources */ = {isa = PBXBuildFile; fileRef = 3AA8153F2276E44100F5DB52 /* EthereumTransaction.swift */; };
 		3AA815C02276E44100F5DB52 /* Web3+Wallet.swift in Sources */ = {isa = PBXBuildFile; fileRef = 3AA815412276E44100F5DB52 /* Web3+Wallet.swift */; };
 		3AA815C12276E44100F5DB52 /* Web3+BrowserFunctions.swift in Sources */ = {isa = PBXBuildFile; fileRef = 3AA815422276E44100F5DB52 /* Web3+BrowserFunctions.swift */; };
@@ -112,6 +113,7 @@
 		3AA815DA2276E44100F5DB52 /* Web3+Eth.swift in Sources */ = {isa = PBXBuildFile; fileRef = 3AA8155E2276E44100F5DB52 /* Web3+Eth.swift */; };
 		3AA815DB2276E44100F5DB52 /* Web3+TxPool.swift in Sources */ = {isa = PBXBuildFile; fileRef = 3AA8155F2276E44100F5DB52 /* Web3+TxPool.swift */; };
 		3AA815DC2276E44100F5DB52 /* Web3+Structures.swift in Sources */ = {isa = PBXBuildFile; fileRef = 3AA815602276E44100F5DB52 /* Web3+Structures.swift */; };
+		3AA815DD2276E44100F5DB52 /* Web3+Options.swift in Sources */ = {isa = PBXBuildFile; fileRef = 3AA815612276E44100F5DB52 /* Web3+Options.swift */; };
 		3AA815DE2276E44100F5DB52 /* RIPEMD160+StackOveflow.swift in Sources */ = {isa = PBXBuildFile; fileRef = 3AA815632276E44100F5DB52 /* RIPEMD160+StackOveflow.swift */; };
 		3AA815DF2276E44100F5DB52 /* BigUInt+Extensions.swift in Sources */ = {isa = PBXBuildFile; fileRef = 3AA815642276E44100F5DB52 /* BigUInt+Extensions.swift */; };
 		3AA815E02276E44100F5DB52 /* CryptoExtensions.swift in Sources */ = {isa = PBXBuildFile; fileRef = 3AA815652276E44100F5DB52 /* CryptoExtensions.swift */; };
@@ -189,25 +191,7 @@
 		5CF7E8B0276B792A0009900F /* web3swiftEventloopTests.swift in Sources */ = {isa = PBXBuildFile; fileRef = 5CF7E89F276B79280009900F /* web3swiftEventloopTests.swift */; };
 		5CF7E8B1276B792A0009900F /* web3swiftAdvancedABIv2Tests.swift in Sources */ = {isa = PBXBuildFile; fileRef = 5CF7E8A0276B79290009900F /* web3swiftAdvancedABIv2Tests.swift */; };
 		5CF7E8B2276B792A0009900F /* web3swiftEIP67Tests.swift in Sources */ = {isa = PBXBuildFile; fileRef = 5CF7E8A1276B79290009900F /* web3swiftEIP67Tests.swift */; };
-<<<<<<< HEAD
-		5CF7E8B8276B79380009900F /* web3swiftST20AndSecurityTokenTests.swift in Sources */ = {isa = PBXBuildFile; fileRef = 5CF7E8B3276B79370009900F /* web3swiftST20AndSecurityTokenTests.swift */; };
-		5CF7E8B9276B79380009900F /* web3swiftRemoteParsingTests.swift in Sources */ = {isa = PBXBuildFile; fileRef = 5CF7E8B4276B79380009900F /* web3swiftRemoteParsingTests.swift */; };
-		5CF7E8BA276B79380009900F /* web3swiftGanacheTests.swift in Sources */ = {isa = PBXBuildFile; fileRef = 5CF7E8B5276B79380009900F /* web3swiftGanacheTests.swift */; };
-		5CF7E8BB276B79380009900F /* web3swiftENSTests.swift in Sources */ = {isa = PBXBuildFile; fileRef = 5CF7E8B6276B79380009900F /* web3swiftENSTests.swift */; };
-		5CF7E8BC276B79380009900F /* web3swiftWebsocketTests.swift in Sources */ = {isa = PBXBuildFile; fileRef = 5CF7E8B7276B79380009900F /* web3swiftWebsocketTests.swift */; };
-		6038B36427FE0B3500E4E22E /* EthereumParameters.swift in Sources */ = {isa = PBXBuildFile; fileRef = 6038B36327FE0B3500E4E22E /* EthereumParameters.swift */; };
-=======
->>>>>>> c9b050a6
 		604FA4FF27ECBDC80021108F /* DataConversionTests.swift in Sources */ = {isa = PBXBuildFile; fileRef = 604FA4FE27ECBDC80021108F /* DataConversionTests.swift */; };
-		60FFB09D27F6455000DBC22B /* EIP1559Envelope.swift in Sources */ = {isa = PBXBuildFile; fileRef = 60FFB09627F6455000DBC22B /* EIP1559Envelope.swift */; };
-		60FFB09E27F6455000DBC22B /* Web3+Options.swift in Sources */ = {isa = PBXBuildFile; fileRef = 60FFB09727F6455000DBC22B /* Web3+Options.swift */; };
-		60FFB09F27F6455000DBC22B /* EnvelopeFactory.swift in Sources */ = {isa = PBXBuildFile; fileRef = 60FFB09827F6455000DBC22B /* EnvelopeFactory.swift */; };
-		60FFB0A027F6455000DBC22B /* EIP2718Envelope.swift in Sources */ = {isa = PBXBuildFile; fileRef = 60FFB09927F6455000DBC22B /* EIP2718Envelope.swift */; };
-		60FFB0A127F6455000DBC22B /* AbstractEnvelope.swift in Sources */ = {isa = PBXBuildFile; fileRef = 60FFB09A27F6455000DBC22B /* AbstractEnvelope.swift */; };
-		60FFB0A227F6455000DBC22B /* EIP2930Envelope.swift in Sources */ = {isa = PBXBuildFile; fileRef = 60FFB09B27F6455000DBC22B /* EIP2930Envelope.swift */; };
-		60FFB0A327F6455000DBC22B /* LegacyEnvelope.swift in Sources */ = {isa = PBXBuildFile; fileRef = 60FFB09C27F6455000DBC22B /* LegacyEnvelope.swift */; };
-		60FFB0A627F645C900DBC22B /* Web3+GasOracle.swift in Sources */ = {isa = PBXBuildFile; fileRef = 60FFB0A427F645C900DBC22B /* Web3+GasOracle.swift */; };
-		60FFB0A727F645C900DBC22B /* Web3+Signing.swift in Sources */ = {isa = PBXBuildFile; fileRef = 60FFB0A527F645C900DBC22B /* Web3+Signing.swift */; };
 		CB50A52827060BD600D7E39B /* EIP712Tests.swift in Sources */ = {isa = PBXBuildFile; fileRef = CB50A52727060BD600D7E39B /* EIP712Tests.swift */; };
 		D606A56B279F5D59003643ED /* web3swiftDecodeSolidityErrorType.swift in Sources */ = {isa = PBXBuildFile; fileRef = D606A56A279F5D59003643ED /* web3swiftDecodeSolidityErrorType.swift */; };
 		D6A3D9B827F1E785009E3BCF /* ABIEncoderSoliditySha3Test.swift in Sources */ = {isa = PBXBuildFile; fileRef = D6A3D9B727F1E785009E3BCF /* ABIEncoderSoliditySha3Test.swift */; };
@@ -312,6 +296,7 @@
 		3AA8153A2276E44100F5DB52 /* AbstractKeystore.swift */ = {isa = PBXFileReference; fileEncoding = 4; lastKnownFileType = sourcecode.swift; path = AbstractKeystore.swift; sourceTree = "<group>"; };
 		3AA8153B2276E44100F5DB52 /* KeystoreV3JSONStructure.swift */ = {isa = PBXFileReference; fileEncoding = 4; lastKnownFileType = sourcecode.swift; path = KeystoreV3JSONStructure.swift; sourceTree = "<group>"; };
 		3AA8153D2276E44100F5DB52 /* BloomFilter.swift */ = {isa = PBXFileReference; fileEncoding = 4; lastKnownFileType = sourcecode.swift; path = BloomFilter.swift; sourceTree = "<group>"; };
+		3AA8153E2276E44100F5DB52 /* TransactionSigner.swift */ = {isa = PBXFileReference; fileEncoding = 4; lastKnownFileType = sourcecode.swift; path = TransactionSigner.swift; sourceTree = "<group>"; };
 		3AA8153F2276E44100F5DB52 /* EthereumTransaction.swift */ = {isa = PBXFileReference; fileEncoding = 4; lastKnownFileType = sourcecode.swift; path = EthereumTransaction.swift; sourceTree = "<group>"; };
 		3AA815412276E44100F5DB52 /* Web3+Wallet.swift */ = {isa = PBXFileReference; fileEncoding = 4; lastKnownFileType = sourcecode.swift; path = "Web3+Wallet.swift"; sourceTree = "<group>"; };
 		3AA815422276E44100F5DB52 /* Web3+BrowserFunctions.swift */ = {isa = PBXFileReference; fileEncoding = 4; lastKnownFileType = sourcecode.swift; path = "Web3+BrowserFunctions.swift"; sourceTree = "<group>"; };
@@ -342,6 +327,7 @@
 		3AA8155E2276E44100F5DB52 /* Web3+Eth.swift */ = {isa = PBXFileReference; fileEncoding = 4; lastKnownFileType = sourcecode.swift; path = "Web3+Eth.swift"; sourceTree = "<group>"; };
 		3AA8155F2276E44100F5DB52 /* Web3+TxPool.swift */ = {isa = PBXFileReference; fileEncoding = 4; lastKnownFileType = sourcecode.swift; path = "Web3+TxPool.swift"; sourceTree = "<group>"; };
 		3AA815602276E44100F5DB52 /* Web3+Structures.swift */ = {isa = PBXFileReference; fileEncoding = 4; lastKnownFileType = sourcecode.swift; path = "Web3+Structures.swift"; sourceTree = "<group>"; };
+		3AA815612276E44100F5DB52 /* Web3+Options.swift */ = {isa = PBXFileReference; fileEncoding = 4; lastKnownFileType = sourcecode.swift; path = "Web3+Options.swift"; sourceTree = "<group>"; };
 		3AA815632276E44100F5DB52 /* RIPEMD160+StackOveflow.swift */ = {isa = PBXFileReference; fileEncoding = 4; lastKnownFileType = sourcecode.swift; path = "RIPEMD160+StackOveflow.swift"; sourceTree = "<group>"; };
 		3AA815642276E44100F5DB52 /* BigUInt+Extensions.swift */ = {isa = PBXFileReference; fileEncoding = 4; lastKnownFileType = sourcecode.swift; path = "BigUInt+Extensions.swift"; sourceTree = "<group>"; };
 		3AA815652276E44100F5DB52 /* CryptoExtensions.swift */ = {isa = PBXFileReference; fileEncoding = 4; lastKnownFileType = sourcecode.swift; path = CryptoExtensions.swift; sourceTree = "<group>"; };
@@ -426,25 +412,7 @@
 		5CF7E89F276B79280009900F /* web3swiftEventloopTests.swift */ = {isa = PBXFileReference; fileEncoding = 4; lastKnownFileType = sourcecode.swift; path = web3swiftEventloopTests.swift; sourceTree = "<group>"; };
 		5CF7E8A0276B79290009900F /* web3swiftAdvancedABIv2Tests.swift */ = {isa = PBXFileReference; fileEncoding = 4; lastKnownFileType = sourcecode.swift; path = web3swiftAdvancedABIv2Tests.swift; sourceTree = "<group>"; };
 		5CF7E8A1276B79290009900F /* web3swiftEIP67Tests.swift */ = {isa = PBXFileReference; fileEncoding = 4; lastKnownFileType = sourcecode.swift; path = web3swiftEIP67Tests.swift; sourceTree = "<group>"; };
-<<<<<<< HEAD
-		5CF7E8B3276B79370009900F /* web3swiftST20AndSecurityTokenTests.swift */ = {isa = PBXFileReference; fileEncoding = 4; lastKnownFileType = sourcecode.swift; path = web3swiftST20AndSecurityTokenTests.swift; sourceTree = "<group>"; };
-		5CF7E8B4276B79380009900F /* web3swiftRemoteParsingTests.swift */ = {isa = PBXFileReference; fileEncoding = 4; lastKnownFileType = sourcecode.swift; path = web3swiftRemoteParsingTests.swift; sourceTree = "<group>"; };
-		5CF7E8B5276B79380009900F /* web3swiftGanacheTests.swift */ = {isa = PBXFileReference; fileEncoding = 4; lastKnownFileType = sourcecode.swift; path = web3swiftGanacheTests.swift; sourceTree = "<group>"; };
-		5CF7E8B6276B79380009900F /* web3swiftENSTests.swift */ = {isa = PBXFileReference; fileEncoding = 4; lastKnownFileType = sourcecode.swift; path = web3swiftENSTests.swift; sourceTree = "<group>"; };
-		5CF7E8B7276B79380009900F /* web3swiftWebsocketTests.swift */ = {isa = PBXFileReference; fileEncoding = 4; lastKnownFileType = sourcecode.swift; path = web3swiftWebsocketTests.swift; sourceTree = "<group>"; };
-		6038B36327FE0B3500E4E22E /* EthereumParameters.swift */ = {isa = PBXFileReference; lastKnownFileType = sourcecode.swift; path = EthereumParameters.swift; sourceTree = "<group>"; };
-=======
->>>>>>> c9b050a6
 		604FA4FE27ECBDC80021108F /* DataConversionTests.swift */ = {isa = PBXFileReference; fileEncoding = 4; lastKnownFileType = sourcecode.swift; path = DataConversionTests.swift; sourceTree = "<group>"; };
-		60FFB09627F6455000DBC22B /* EIP1559Envelope.swift */ = {isa = PBXFileReference; fileEncoding = 4; lastKnownFileType = sourcecode.swift; path = EIP1559Envelope.swift; sourceTree = "<group>"; };
-		60FFB09727F6455000DBC22B /* Web3+Options.swift */ = {isa = PBXFileReference; fileEncoding = 4; lastKnownFileType = sourcecode.swift; path = "Web3+Options.swift"; sourceTree = "<group>"; };
-		60FFB09827F6455000DBC22B /* EnvelopeFactory.swift */ = {isa = PBXFileReference; fileEncoding = 4; lastKnownFileType = sourcecode.swift; path = EnvelopeFactory.swift; sourceTree = "<group>"; };
-		60FFB09927F6455000DBC22B /* EIP2718Envelope.swift */ = {isa = PBXFileReference; fileEncoding = 4; lastKnownFileType = sourcecode.swift; path = EIP2718Envelope.swift; sourceTree = "<group>"; };
-		60FFB09A27F6455000DBC22B /* AbstractEnvelope.swift */ = {isa = PBXFileReference; fileEncoding = 4; lastKnownFileType = sourcecode.swift; path = AbstractEnvelope.swift; sourceTree = "<group>"; };
-		60FFB09B27F6455000DBC22B /* EIP2930Envelope.swift */ = {isa = PBXFileReference; fileEncoding = 4; lastKnownFileType = sourcecode.swift; path = EIP2930Envelope.swift; sourceTree = "<group>"; };
-		60FFB09C27F6455000DBC22B /* LegacyEnvelope.swift */ = {isa = PBXFileReference; fileEncoding = 4; lastKnownFileType = sourcecode.swift; path = LegacyEnvelope.swift; sourceTree = "<group>"; };
-		60FFB0A427F645C900DBC22B /* Web3+GasOracle.swift */ = {isa = PBXFileReference; fileEncoding = 4; lastKnownFileType = sourcecode.swift; path = "Web3+GasOracle.swift"; sourceTree = "<group>"; };
-		60FFB0A527F645C900DBC22B /* Web3+Signing.swift */ = {isa = PBXFileReference; fileEncoding = 4; lastKnownFileType = sourcecode.swift; path = "Web3+Signing.swift"; sourceTree = "<group>"; };
 		CB50A52727060BD600D7E39B /* EIP712Tests.swift */ = {isa = PBXFileReference; fileEncoding = 4; lastKnownFileType = sourcecode.swift; path = EIP712Tests.swift; sourceTree = "<group>"; };
 		CB50A52927060C5300D7E39B /* EIP712.swift */ = {isa = PBXFileReference; fileEncoding = 4; lastKnownFileType = sourcecode.swift; path = EIP712.swift; sourceTree = "<group>"; };
 		D606A56A279F5D59003643ED /* web3swiftDecodeSolidityErrorType.swift */ = {isa = PBXFileReference; lastKnownFileType = sourcecode.swift; path = web3swiftDecodeSolidityErrorType.swift; sourceTree = "<group>"; };
@@ -723,15 +691,9 @@
 		3AA8153C2276E44100F5DB52 /* Transaction */ = {
 			isa = PBXGroup;
 			children = (
-				60FFB09A27F6455000DBC22B /* AbstractEnvelope.swift */,
-				60FFB09627F6455000DBC22B /* EIP1559Envelope.swift */,
-				60FFB09927F6455000DBC22B /* EIP2718Envelope.swift */,
-				60FFB09B27F6455000DBC22B /* EIP2930Envelope.swift */,
-				60FFB09827F6455000DBC22B /* EnvelopeFactory.swift */,
-				60FFB09C27F6455000DBC22B /* LegacyEnvelope.swift */,
 				3AA8153D2276E44100F5DB52 /* BloomFilter.swift */,
+				3AA8153E2276E44100F5DB52 /* TransactionSigner.swift */,
 				3AA8153F2276E44100F5DB52 /* EthereumTransaction.swift */,
-				6038B36327FE0B3500E4E22E /* EthereumParameters.swift */,
 			);
 			path = Transaction;
 			sourceTree = "<group>";
@@ -770,8 +732,6 @@
 		3AA8154D2276E44100F5DB52 /* Web3 */ = {
 			isa = PBXGroup;
 			children = (
-				60FFB0A427F645C900DBC22B /* Web3+GasOracle.swift */,
-				60FFB0A527F645C900DBC22B /* Web3+Signing.swift */,
 				5C26D89D27F3724600431EB0 /* Web3+EIP1559.swift */,
 				3AA8154E2276E44100F5DB52 /* Web3+HttpProvider.swift */,
 				3AA8154F2276E44100F5DB52 /* Web3.swift */,
@@ -792,8 +752,8 @@
 				3AA8155D2276E44100F5DB52 /* Web3+Methods.swift */,
 				3AA8155E2276E44100F5DB52 /* Web3+Eth.swift */,
 				3AA8155F2276E44100F5DB52 /* Web3+TxPool.swift */,
-				60FFB09727F6455000DBC22B /* Web3+Options.swift */,
 				3AA815602276E44100F5DB52 /* Web3+Structures.swift */,
+				3AA815612276E44100F5DB52 /* Web3+Options.swift */,
 			);
 			path = Web3;
 			sourceTree = "<group>";
@@ -1302,7 +1262,6 @@
 			isa = PBXSourcesBuildPhase;
 			buildActionMask = 2147483647;
 			files = (
-				6038B36427FE0B3500E4E22E /* EthereumParameters.swift in Sources */,
 				3AA815CF2276E44100F5DB52 /* Web3+Eth+Websocket.swift in Sources */,
 				3A7EA35E2280EA9A005120C2 /* Encodable+Extensions.swift in Sources */,
 				3AA815D22276E44100F5DB52 /* Web3+JSONRPC.swift in Sources */,
@@ -1316,12 +1275,11 @@
 				3AA815EE2276E44100F5DB52 /* Promise+Web3+Eth+GetTransactionDetails.swift in Sources */,
 				3AA815A82276E44100F5DB52 /* PublicKey.swift in Sources */,
 				3AA815D32276E44100F5DB52 /* Web3+Instance.swift in Sources */,
-				60FFB09D27F6455000DBC22B /* EIP1559Envelope.swift in Sources */,
 				3AA816062276E44100F5DB52 /* Web3+ST20.swift in Sources */,
 				3AA815FA2276E44100F5DB52 /* Promise+Web3+Eth+GetAccounts.swift in Sources */,
-				60FFB0A327F6455000DBC22B /* LegacyEnvelope.swift in Sources */,
 				3AA815E72276E44100F5DB52 /* Array+Extension.swift in Sources */,
 				3AEF4ABF22C0B6BE00AC7929 /* Web3+Constants.swift in Sources */,
+				3AA815DD2276E44100F5DB52 /* Web3+Options.swift in Sources */,
 				5C03EAB4274405D20052C66D /* EIP712.swift in Sources */,
 				3AA815A92276E44100F5DB52 /* ENSReverseRegistrar.swift in Sources */,
 				3AA815EF2276E44100F5DB52 /* Promise+HttpProvider.swift in Sources */,
@@ -1330,17 +1288,15 @@
 				3AA815DC2276E44100F5DB52 /* Web3+Structures.swift in Sources */,
 				3AA815AE2276E44100F5DB52 /* ENSResolver.swift in Sources */,
 				3AA815BF2276E44100F5DB52 /* EthereumTransaction.swift in Sources */,
-				60FFB0A227F6455000DBC22B /* EIP2930Envelope.swift in Sources */,
 				3AA815D82276E44100F5DB52 /* Web3+WebsocketProvider.swift in Sources */,
 				3AA815EA2276E44100F5DB52 /* Promise+Web3+Eth+GetBlockNumber.swift in Sources */,
 				3AA815C72276E44100F5DB52 /* ABIEncoding.swift in Sources */,
-				60FFB09F27F6455000DBC22B /* EnvelopeFactory.swift in Sources */,
 				3AA815E12276E44100F5DB52 /* String+Extension.swift in Sources */,
+				3AA815BE2276E44100F5DB52 /* TransactionSigner.swift in Sources */,
 				3AA815B02276E44100F5DB52 /* EIP67Code.swift in Sources */,
 				3AA815BB2276E44100F5DB52 /* AbstractKeystore.swift in Sources */,
 				3AA815B12276E44100F5DB52 /* EIP681.swift in Sources */,
 				3AA815C82276E44100F5DB52 /* ABIParsing.swift in Sources */,
-				60FFB0A127F6455000DBC22B /* AbstractEnvelope.swift in Sources */,
 				3AA815202276E42F00F5DB52 /* ContractProtocol.swift in Sources */,
 				3AA815F72276E44100F5DB52 /* Promise+Web3+Eth+GetTransactionCount.swift in Sources */,
 				4E2DFEF425485B53001AF561 /* KeystoreParams.swift in Sources */,
@@ -1372,13 +1328,11 @@
 				3AA815E92276E44100F5DB52 /* EthereumAddress.swift in Sources */,
 				3AA816072276E44100F5DB52 /* Web3+ERC1643.swift in Sources */,
 				3AA815DA2276E44100F5DB52 /* Web3+Eth.swift in Sources */,
-				60FFB09E27F6455000DBC22B /* Web3+Options.swift in Sources */,
 				3AA816082276E44100F5DB52 /* Web3+ERC1644.swift in Sources */,
 				3AA815AB2276E44100F5DB52 /* ETHRegistrarController.swift in Sources */,
 				3A7EA3602280EB27005120C2 /* Decodable+Extensions.swift in Sources */,
 				3AA816022276E44100F5DB52 /* Web3+ERC1633.swift in Sources */,
 				3AA815CB2276E44100F5DB52 /* Web3.swift in Sources */,
-				60FFB0A727F645C900DBC22B /* Web3+Signing.swift in Sources */,
 				3AA815B62276E44100F5DB52 /* BIP39+WordLists.swift in Sources */,
 				3AA816032276E44100F5DB52 /* Web3+ERC20.swift in Sources */,
 				E2EDC5EA241EDE3600410EA6 /* BrowserViewController.swift in Sources */,
@@ -1390,7 +1344,6 @@
 				3AA816092276E44100F5DB52 /* Web3+ERC777.swift in Sources */,
 				3AA815F02276E44100F5DB52 /* Promise+Web3+Eth+SendTransaction.swift in Sources */,
 				3AA815B22276E44100F5DB52 /* KeystoreManager.swift in Sources */,
-				60FFB0A627F645C900DBC22B /* Web3+GasOracle.swift in Sources */,
 				3AA815F52276E44100F5DB52 /* Promise+Web3+Eth+GetBlockByNumber.swift in Sources */,
 				3AA8160E2276E44100F5DB52 /* Web3+ERC1155.swift in Sources */,
 				3AA815F42276E44100F5DB52 /* Promise+Web3+Eth+EstimateGas.swift in Sources */,
@@ -1400,7 +1353,6 @@
 				3AA815AA2276E44100F5DB52 /* ENSBaseRegistrar.swift in Sources */,
 				3AA815B52276E44100F5DB52 /* BIP32HDNode.swift in Sources */,
 				3AA815D72276E44100F5DB52 /* Web3+Protocols.swift in Sources */,
-				60FFB0A027F6455000DBC22B /* EIP2718Envelope.swift in Sources */,
 				3AA815FC2276E44100F5DB52 /* Promise+Web3+Personal+CreateAccount.swift in Sources */,
 				3AA8160B2276E44100F5DB52 /* Web3+ERC165.swift in Sources */,
 				3AA815F22276E44100F5DB52 /* Promise+Batching.swift in Sources */,
