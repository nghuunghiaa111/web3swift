//  web3swift
//
//  Created by Alex Vlasov.
//  Copyright © 2018 Alex Vlasov. All rights reserved.
//

import Foundation
import BigInt

extension web3.BrowserFunctions {

    public func getAccounts() async -> [String]? {
        do {
            let accounts = try await self.web3.eth.getAccounts()
            return accounts.compactMap({$0.address})
        } catch {
            return [String]()
        }
    }

    public func getCoinbase() async -> String? {
        guard let addresses = await self.getAccounts() else {return nil}
        guard addresses.count > 0 else {return nil}
        return addresses[0]
    }

    public func personalSign(_ personalMessage: String, account: String, password: String = "web3swift") -> String? {
        return self.sign(personalMessage, account: account, password: password)
    }

    public func sign(_ personalMessage: String, account: String, password: String = "web3swift") -> String? {
        guard let data = Data.fromHex(personalMessage) else {return nil}
        return self.sign(data, account: account, password: password)
    }

    public func sign(_ personalMessage: Data, account: String, password: String = "web3swift") -> String? {
        do {
            guard let keystoreManager = self.web3.provider.attachedKeystoreManager else {return nil}
            guard let from = EthereumAddress(account, ignoreChecksum: true) else {return nil}
            guard let signature = try Web3Signer.signPersonalMessage(personalMessage, keystore: keystoreManager, account: from, password: password) else {return nil}
            return signature.toHexString().addHexPrefix()
        } catch {
            print(error)
            return nil
        }
    }

    public func personalECRecover(_ personalMessage: String, signature: String) -> String? {
        guard let data = Data.fromHex(personalMessage) else {return nil}
        guard let sig = Data.fromHex(signature) else {return nil}
        return self.personalECRecover(data, signature: sig)
    }

    public func personalECRecover(_ personalMessage: Data, signature: Data) -> String? {
        if signature.count != 65 { return nil}
        let rData = signature[0..<32].bytes
        let sData = signature[32..<64].bytes
        var vData = signature[64]
        if vData >= 27 && vData <= 30 {
            vData -= 27
        } else if vData >= 31 && vData <= 34 {
            vData -= 31
        } else if vData >= 35 && vData <= 38 {
            vData -= 35
        }
        guard let signatureData = SECP256K1.marshalSignature(v: vData, r: rData, s: sData) else {return nil}
        guard let hash = Web3.Utils.hashPersonalMessage(personalMessage) else {return nil}
        guard let publicKey = SECP256K1.recoverPublicKey(hash: hash, signature: signatureData) else {return nil}
        return Web3.Utils.publicToAddressString(publicKey)
    }

    public func sendTransaction(_ transactionJSON: [String: Any], password: String = "web3swift") async -> [String: Any]? {
        do {
          let jsonData: Data = try JSONSerialization.data(withJSONObject: transactionJSON, options: [])
          let transaction: EthereumTransaction = try JSONDecoder().decode(EthereumTransaction.self, from: jsonData)
          let options: TransactionOptions = try JSONDecoder().decode(TransactionOptions.self, from: jsonData)
          var transactionOptions = TransactionOptions()
          transactionOptions.from = options.from
          transactionOptions.to = options.to
          transactionOptions.value = options.value ?? 0
          transactionOptions.gasLimit = options.gasLimit ?? .automatic
          transactionOptions.gasPrice = options.gasPrice ?? .automatic
            return await self.sendTransaction(transaction, transactionOptions: transactionOptions, password: password)
        } catch { return nil }
    }

    public func sendTransaction(_ transaction: EthereumTransaction, transactionOptions: TransactionOptions, password: String = "web3swift") async -> [String: Any]? {
        do {
            let result = try await self.web3.eth.sendTransaction(transaction, transactionOptions: transactionOptions, password: password)
            return ["txhash": result.hash]
        } catch {
            return nil
        }
    }

    public func estimateGas(_ transactionJSON: [String: Any]) async -> BigUInt? {
        do {
            let jsonData: Data = try JSONSerialization.data(withJSONObject: transactionJSON, options: [])
            let transaction: EthereumTransaction = try JSONDecoder().decode(EthereumTransaction.self, from: jsonData)
            let options: TransactionOptions = try JSONDecoder().decode(TransactionOptions.self, from: jsonData)
            var transactionOptions = TransactionOptions()
            transactionOptions.from = options.from
            transactionOptions.to = options.to
            transactionOptions.value = options.value ?? 0
            transactionOptions.gasLimit = .automatic
            transactionOptions.gasPrice = options.gasPrice ?? .automatic
            return await self.estimateGas(transaction, transactionOptions: transactionOptions)
        } catch { return nil }
    }

    public func estimateGas(_ transaction: EthereumTransaction, transactionOptions: TransactionOptions) async -> BigUInt? {
        do {
            let result = try await self.web3.eth.estimateGas(transaction, transactionOptions: transactionOptions)
            return result
        } catch {
            return nil
        }
    }

    public func prepareTxForApproval(_ transactionJSON: [String: Any]) async -> (transaction: EthereumTransaction?, options: TransactionOptions?) {
        do {
            let jsonData: Data = try JSONSerialization.data(withJSONObject: transactionJSON, options: [])
            let transaction: EthereumTransaction = try JSONDecoder().decode(EthereumTransaction.self, from: jsonData)
            let options: TransactionOptions = try JSONDecoder().decode(TransactionOptions.self, from: jsonData)
            return try await self.prepareTxForApproval(transaction, options: options)
        } catch {
            return (nil, nil)
        }
    }

    public func prepareTxForApproval(_ trans: EthereumTransaction, options opts: TransactionOptions) async throws -> (transaction: EthereumTransaction?, options: TransactionOptions?) {
        do {
            var transaction = trans
            var options = opts
            guard let _ = options.from else {return (nil, nil)}
<<<<<<< HEAD
            let gasPrice = try await self.web3.eth.getGasPrice()
            transaction.gasPrice = gasPrice
            options.gasPrice = .manual(gasPrice)
            guard let gasEstimate = await self.estimateGas(transaction, transactionOptions: options) else {return (nil, nil)}
            transaction.gasLimit = gasEstimate
=======
            let gasPrice = try self.web3.eth.getGasPrice()
            transaction.parameters.gasPrice = gasPrice
            options.gasPrice = .manual(gasPrice)
            guard let gasEstimate = self.estimateGas(transaction, transactionOptions: options) else {return (nil, nil)}
            transaction.parameters.gasLimit = gasEstimate
>>>>>>> f2f613aa
            options.gasLimit = .limited(gasEstimate)
            print(transaction)
            return (transaction, options)
        } catch {
            return (nil, nil)
        }
    }

    public func signTransaction(_ transactionJSON: [String: Any], password: String = "web3swift") async -> String? {
        do {
            let jsonData: Data = try JSONSerialization.data(withJSONObject: transactionJSON, options: [])
            let transaction: EthereumTransaction = try JSONDecoder().decode(EthereumTransaction.self, from: jsonData)
            let options: TransactionOptions = try JSONDecoder().decode(TransactionOptions.self, from: jsonData)
            var transactionOptions = TransactionOptions()
            transactionOptions.from = options.from
            transactionOptions.to = options.to
            transactionOptions.value = options.value ?? 0
            transactionOptions.gasLimit = options.gasLimit ?? .automatic
            transactionOptions.gasPrice = options.gasPrice ?? .automatic
            if let nonceString = transactionJSON["nonce"] as? String, let nonce = BigUInt(nonceString.stripHexPrefix(), radix: 16) {
                transactionOptions.nonce = .manual(nonce)
            } else {
                transactionOptions.nonce = .pending
            }
            return await self.signTransaction(transaction, transactionOptions: transactionOptions, password: password)
        } catch { return nil }
    }

    public func signTransaction(_ trans: EthereumTransaction, transactionOptions: TransactionOptions, password: String = "web3swift") async -> String? {
        do {
            var transaction = trans
            guard let from = transactionOptions.from else {return nil}
            guard let keystoreManager = self.web3.provider.attachedKeystoreManager else {return nil}
            guard let gasPricePolicy = transactionOptions.gasPrice else {return nil}
            guard let gasLimitPolicy = transactionOptions.gasLimit else {return nil}
            guard let noncePolicy = transactionOptions.nonce else {return nil}
            switch gasPricePolicy {
            case .manual(let gasPrice):
                transaction.parameters.gasPrice = gasPrice
            default:
<<<<<<< HEAD
                let gasPrice = try await self.web3.eth.getGasPrice()
                transaction.gasPrice = gasPrice
=======
                let gasPrice = try self.web3.eth.getGasPrice()
                transaction.parameters.gasPrice = gasPrice
>>>>>>> f2f613aa
            }

            switch gasLimitPolicy {
            case .manual(let gasLimit):
                transaction.parameters.gasLimit = gasLimit
            default:
<<<<<<< HEAD
                let gasLimit = try await self.web3.eth.estimateGas(transaction, transactionOptions: transactionOptions)
                transaction.gasLimit = gasLimit
=======
                let gasLimit = try self.web3.eth.estimateGas(transaction, transactionOptions: transactionOptions)
                transaction.parameters.gasLimit = gasLimit
>>>>>>> f2f613aa
            }

            switch noncePolicy {
            case .manual(let nonce):
                transaction.nonce = nonce
            default:
                let nonce = try await self.web3.eth.getTransactionCount(address: from, onBlock: "pending")
                transaction.nonce = nonce
            }

            if (self.web3.provider.network != nil) {
                transaction.chainID = self.web3.provider.network?.chainID
            }

            guard let keystore = keystoreManager.walletForAddress(from) else {return nil}
            try Web3Signer.signTX(transaction: &transaction, keystore: keystore, account: from, password: password)
            print(transaction)
            let signedData = transaction.encode()?.toHexString().addHexPrefix()
            return signedData
        } catch {
            return nil
        }
    }
}<|MERGE_RESOLUTION|>--- conflicted
+++ resolved
@@ -133,19 +133,12 @@
             var transaction = trans
             var options = opts
             guard let _ = options.from else {return (nil, nil)}
-<<<<<<< HEAD
             let gasPrice = try await self.web3.eth.getGasPrice()
-            transaction.gasPrice = gasPrice
+            transaction.parameters.gasPrice = gasPrice
             options.gasPrice = .manual(gasPrice)
             guard let gasEstimate = await self.estimateGas(transaction, transactionOptions: options) else {return (nil, nil)}
-            transaction.gasLimit = gasEstimate
-=======
-            let gasPrice = try self.web3.eth.getGasPrice()
-            transaction.parameters.gasPrice = gasPrice
-            options.gasPrice = .manual(gasPrice)
-            guard let gasEstimate = self.estimateGas(transaction, transactionOptions: options) else {return (nil, nil)}
             transaction.parameters.gasLimit = gasEstimate
->>>>>>> f2f613aa
+
             options.gasLimit = .limited(gasEstimate)
             print(transaction)
             return (transaction, options)
@@ -186,26 +179,16 @@
             case .manual(let gasPrice):
                 transaction.parameters.gasPrice = gasPrice
             default:
-<<<<<<< HEAD
                 let gasPrice = try await self.web3.eth.getGasPrice()
-                transaction.gasPrice = gasPrice
-=======
-                let gasPrice = try self.web3.eth.getGasPrice()
                 transaction.parameters.gasPrice = gasPrice
->>>>>>> f2f613aa
             }
 
             switch gasLimitPolicy {
             case .manual(let gasLimit):
                 transaction.parameters.gasLimit = gasLimit
             default:
-<<<<<<< HEAD
                 let gasLimit = try await self.web3.eth.estimateGas(transaction, transactionOptions: transactionOptions)
-                transaction.gasLimit = gasLimit
-=======
-                let gasLimit = try self.web3.eth.estimateGas(transaction, transactionOptions: transactionOptions)
                 transaction.parameters.gasLimit = gasLimit
->>>>>>> f2f613aa
             }
 
             switch noncePolicy {
