--- conflicted
+++ resolved
@@ -74,17 +74,6 @@
     
     
     public func sendTransaction(_ transactionJSON: [String: Any], password: String = "web3swift") -> [String:Any]? {
-<<<<<<< HEAD
-        guard let transaction = EthereumTransaction.fromJSON(transactionJSON) else {return nil}
-        guard let options = TransactionOptions.fromJSON(transactionJSON) else {return nil}
-        var transactionOptions = TransactionOptions()
-        transactionOptions.from = options.from
-        transactionOptions.to = options.to
-        transactionOptions.value = options.value ?? BigUInt(0)
-        transactionOptions.gasLimit = options.gasLimit ?? .automatic
-        transactionOptions.gasPrice = options.gasPrice ?? .automatic
-        return self.sendTransaction(transaction, transactionOptions: transactionOptions, password: password)
-=======
         do {
           let jsonData: Data = try JSONSerialization.data(withJSONObject: transactionJSON, options: [])
           let transaction: EthereumTransaction = try JSONDecoder().decode(EthereumTransaction.self, from: jsonData)
@@ -97,7 +86,6 @@
           transactionOptions.gasPrice = options.gasPrice ?? .automatic
           return self.sendTransaction(transaction, transactionOptions: transactionOptions, password: password)
         } catch { return nil }
->>>>>>> c7816997
     }
     
     public func sendTransaction(_ transaction: EthereumTransaction, transactionOptions: TransactionOptions, password: String = "web3swift") -> [String:Any]? {
@@ -110,17 +98,6 @@
     }
     
     public func estimateGas(_ transactionJSON: [String: Any]) -> BigUInt? {
-<<<<<<< HEAD
-        guard let transaction = EthereumTransaction.fromJSON(transactionJSON) else {return nil}
-        guard let options = TransactionOptions.fromJSON(transactionJSON) else {return nil}
-        var transactionOptions = TransactionOptions()
-        transactionOptions.from = options.from
-        transactionOptions.to = options.to
-        transactionOptions.value = options.value ?? BigUInt(0)
-        transactionOptions.gasLimit = .automatic
-        transactionOptions.gasPrice = options.gasPrice ?? .automatic
-        return self.estimateGas(transaction, transactionOptions: transactionOptions)
-=======
         do {
             let jsonData: Data = try JSONSerialization.data(withJSONObject: transactionJSON, options: [])
             let transaction: EthereumTransaction = try JSONDecoder().decode(EthereumTransaction.self, from: jsonData)
@@ -133,7 +110,6 @@
             transactionOptions.gasPrice = options.gasPrice ?? .automatic
             return self.estimateGas(transaction, transactionOptions: transactionOptions)
         } catch { return nil }
->>>>>>> c7816997
     }
     
     public func estimateGas(_ transaction: EthereumTransaction, transactionOptions: TransactionOptions) -> BigUInt? {
@@ -175,22 +151,6 @@
     }
     
     public func signTransaction(_ transactionJSON: [String: Any], password: String = "web3swift") -> String? {
-<<<<<<< HEAD
-        guard let transaction = EthereumTransaction.fromJSON(transactionJSON) else {return nil}
-        guard let options = TransactionOptions.fromJSON(transactionJSON) else {return nil}
-        var transactionOptions = TransactionOptions()
-        transactionOptions.from = options.from
-        transactionOptions.to = options.to
-        transactionOptions.value = options.value ?? BigUInt(0)
-        transactionOptions.gasLimit = options.gasLimit ?? .automatic
-        transactionOptions.gasPrice = options.gasPrice ?? .automatic
-        if let nonceString = transactionJSON["nonce"] as? String, let nonce = BigUInt(nonceString.stripHexPrefix(), radix: 16) {
-            transactionOptions.nonce = .manual(nonce)
-        } else {
-            transactionOptions.nonce = .pending
-        }
-        return self.signTransaction(transaction, transactionOptions: transactionOptions, password: password)
-=======
         do {
             let jsonData: Data = try JSONSerialization.data(withJSONObject: transactionJSON, options: [])
             let transaction: EthereumTransaction = try JSONDecoder().decode(EthereumTransaction.self, from: jsonData)
@@ -208,7 +168,6 @@
             }
             return self.signTransaction(transaction, transactionOptions: transactionOptions, password: password)
         } catch { return nil }
->>>>>>> c7816997
     }
     
     public func signTransaction(_ trans: EthereumTransaction, transactionOptions: TransactionOptions, password: String = "web3swift") -> String? {
