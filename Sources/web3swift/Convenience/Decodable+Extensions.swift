--- conflicted
+++ resolved
@@ -99,39 +99,12 @@
         return try decode(type, forKey: key)
     }
 
-<<<<<<< HEAD
-    /// Decodes a value of the given key from Hex to <Type>
-=======
     /// Decodes a value of the given key from Hex to `DecodableFromHex`
->>>>>>> 629174cd
-    ///
-    /// Currently this method supports only `Data.Type`, `BigUInt.Type`, `UInt.Type`, `Date.Type`
+    ///
+    /// Currently this method supports only `Data.Type`, `BigUInt.Type`, `Date.Type`
     ///
     /// - Parameter type: Generic type `T` wich conforms to `DecodableFromHex` protocol
     /// - Parameter key: The key that the decoded value is associated with.
-<<<<<<< HEAD
-    /// - Returns: A decoded value of type `DecodableFromHex`
-    /// - throws: `Web3Error.dataError` if value associated with key are unable
-    ///   to be initialized as `DecodableFromHex`.
-    public func decodeHex<T: DecodableFromHex>(to type: T.Type, key: KeyedDecodingContainer<K>.Key) throws -> T {
-        let string = try self.decode(String.self, forKey: key)
-        guard let number = T(fromHex: string) else { throw Web3Error.dataError }
-        return number
-    }
-
-    /// Decodes a value of the given key from Hex to <Type>
-    ///
-    /// Currently this method supports only `Data.Type`, `BigUInt.Type`, `UInt.Type`, `Date.Type`
-    ///
-    /// - Parameter type: Generic type `T` wich conforms to `DecodableFromHex` protocol
-    /// - Parameter key: The key that the decoded value is associated with.
-    /// - Returns: A decoded value of type Optional `DecodableFromHex?`
-    /// - throws: `Web3Error.dataError` if value associated with key are unable
-    ///   to be initialized as `DecodableFromHex`.
-    public func decodeHexIfPresent<T: DecodableFromHex>(to type: T.Type, key: KeyedDecodingContainer<K>.Key) throws -> T? {
-        guard contains(key) else { return nil }
-        return try decodeHex(to: type, key: key)
-=======
     /// - Returns: A decoded value of type `BigUInt`
     /// - throws: `Web3Error.dataError` if value associated with key are unable to be initialized as `DecodableFromHex`.
     public func decodeHex<T: DecodableFromHex>(_ type: T.Type, forKey: KeyedDecodingContainer<K>.Key) throws -> T {
@@ -205,7 +178,6 @@
             array.append(intArr)
         }
         return array
->>>>>>> 629174cd
     }
 }
 
@@ -224,14 +196,6 @@
 extension BigUInt: DecodableFromHex {
     public init?(fromHex hexString: String) {
         self.init(hexString.stripHexPrefix(), radix: 16)
-    }
-}
-
-extension UInt: DecodableFromHex {
-    public init?(fromHex hexString: String) {
-        self.init()
-        guard let tmp = UInt(hexString.stripHexPrefix(), radix: 16) else { return nil }
-        self = tmp
     }
 }
 
