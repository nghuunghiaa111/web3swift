//
//  RegistrarController.swift
//
//  Created by Anton on 15/04/2019.
//  Copyright © 2019 The Matter Inc. All rights reserved.
//

import Foundation
import BigInt
import Web3Core

public extension ENS {
    class ETHRegistrarController {
        public let web3: Web3
        public let address: EthereumAddress
        
        lazy var contract: Web3.Contract = {
            let contract = self.web3.contract(Web3.Utils.ethRegistrarControllerABI, at: self.address, abiVersion: 2)
            precondition(contract != nil)
            return contract!
        }()
<<<<<<< HEAD
        
        // FIXME: Rewrite this to CodableTransaction
        lazy var defaultOptions: CodableTransaction = {
=======

        lazy var defaultTransaction: CodableTransaction = {
>>>>>>> 50d0d830
            return CodableTransaction.emptyTransaction
        }()
        
        public init(web3: Web3, address: EthereumAddress) {
            self.web3 = web3
            self.address = address
        }
        
        public func getRentPrice(name: String, duration: UInt) async throws -> BigUInt {
            guard let transaction = self.contract.createReadOperation("rentPrice", parameters: [name, duration]) else {throw Web3Error.transactionSerializationError}
            guard let result = try? await transaction.callContractMethod() else {throw Web3Error.processingError(desc: "Can't call transaction")}
            guard let price = result["0"] as? BigUInt else {throw Web3Error.processingError(desc: "Can't get answer")}
            return price
        }
        
        public func checkNameValidity(name: String) async throws -> Bool {
            guard let transaction = self.contract.createReadOperation("valid", parameters: [name]) else {throw Web3Error.transactionSerializationError}
            guard let result = try? await transaction.callContractMethod() else {throw Web3Error.processingError(desc: "Can't call transaction")}
            guard let valid = result["0"] as? Bool else {throw Web3Error.processingError(desc: "Can't get answer")}
            return valid
        }
        
        public func isNameAvailable(name: String) async throws -> Bool {
            guard let transaction = self.contract.createReadOperation("available", parameters: [name]) else {throw Web3Error.transactionSerializationError}
            guard let result = try? await transaction.callContractMethod() else {throw Web3Error.processingError(desc: "Can't call transaction")}
            guard let available = result["0"] as? Bool else {throw Web3Error.processingError(desc: "Can't get answer")}
            return available
        }
        
        public func calculateCommitmentHash(name: String, owner: EthereumAddress, secret: String) async throws -> Data {
            guard let transaction = self.contract.createReadOperation("makeCommitment", parameters: [name, owner.address, secret]) else {throw Web3Error.transactionSerializationError}
            guard let result = try? await transaction.callContractMethod() else {throw Web3Error.processingError(desc: "Can't call transaction")}
            guard let hash = result["0"] as? Data else {throw Web3Error.processingError(desc: "Can't get answer")}
            return hash
        }
        
        public func sumbitCommitment(from: EthereumAddress, commitment: Data) throws -> WriteOperation {
<<<<<<< HEAD
            defaultOptions.from = from
            defaultOptions.to = self.address
            
            guard let transaction = self.contract.createWriteOperation("commit", parameters: [commitment]) else {throw Web3Error.transactionSerializationError}
=======
            defaultTransaction.from = from
            defaultTransaction.to = self.address
            guard let transaction = self.contract.createWriteOperation("commit", parameters: [commitment as AnyObject], extraData: Data()) else {throw Web3Error.transactionSerializationError}
>>>>>>> 50d0d830
            return transaction
        }
        
        public func registerName(from: EthereumAddress, name: String, owner: EthereumAddress, duration: UInt, secret: String, price: String) throws -> WriteOperation {
            guard let amount = Utilities.parseToBigUInt(price, units: .ether) else {throw Web3Error.inputError(desc: "Wrong price: no way for parsing to ether units")}
<<<<<<< HEAD
            defaultOptions.value = amount
            defaultOptions.from = from
            defaultOptions.to = self.address
            
            guard let transaction = self.contract.createWriteOperation("register", parameters: [name, owner.address, duration, secret]) else {throw Web3Error.transactionSerializationError}
=======
            defaultTransaction.value = amount
            defaultTransaction.from = from
            defaultTransaction.to = self.address
            guard let transaction = self.contract.createWriteOperation("register", parameters: [name, owner.address, duration, secret] as [AnyObject], extraData: Data()) else {throw Web3Error.transactionSerializationError}
>>>>>>> 50d0d830
            return transaction
        }
        
        public func extendNameRegistration(from: EthereumAddress, name: String, duration: UInt32, price: String) throws -> WriteOperation {
            guard let amount = Utilities.parseToBigUInt(price, units: .ether) else {throw Web3Error.inputError(desc: "Wrong price: no way for parsing to ether units")}
<<<<<<< HEAD
            defaultOptions.value = amount
            defaultOptions.from = from
            defaultOptions.to = self.address
            
            guard let transaction = self.contract.createWriteOperation("renew", parameters: [name, duration]) else {throw Web3Error.transactionSerializationError}
=======
            defaultTransaction.value = amount
            defaultTransaction.from = from
            defaultTransaction.to = self.address
            guard let transaction = self.contract.createWriteOperation("renew", parameters: [name, duration] as [AnyObject], extraData: Data()) else {throw Web3Error.transactionSerializationError}
>>>>>>> 50d0d830
            return transaction
        }
        
        @available(*, message: "Available for only owner")
        public func withdraw(from: EthereumAddress) throws -> WriteOperation {
<<<<<<< HEAD
            defaultOptions.from = from
            defaultOptions.to = self.address
            guard let transaction = self.contract.createWriteOperation("withdraw") else {throw Web3Error.transactionSerializationError}
=======
            defaultTransaction.from = from
            defaultTransaction.to = self.address
            guard let transaction = self.contract.createWriteOperation("withdraw", parameters: [AnyObject](), extraData: Data()) else {throw Web3Error.transactionSerializationError}
>>>>>>> 50d0d830
            return transaction
        }
    }
}<|MERGE_RESOLUTION|>--- conflicted
+++ resolved
@@ -19,14 +19,8 @@
             precondition(contract != nil)
             return contract!
         }()
-<<<<<<< HEAD
-        
-        // FIXME: Rewrite this to CodableTransaction
-        lazy var defaultOptions: CodableTransaction = {
-=======
 
         lazy var defaultTransaction: CodableTransaction = {
->>>>>>> 50d0d830
             return CodableTransaction.emptyTransaction
         }()
         
@@ -36,92 +30,63 @@
         }
         
         public func getRentPrice(name: String, duration: UInt) async throws -> BigUInt {
-            guard let transaction = self.contract.createReadOperation("rentPrice", parameters: [name, duration]) else {throw Web3Error.transactionSerializationError}
+            guard let transaction = self.contract.createReadOperation("rentPrice", parameters: [name, duration]) else { throw Web3Error.transactionSerializationError }
             guard let result = try? await transaction.callContractMethod() else {throw Web3Error.processingError(desc: "Can't call transaction")}
-            guard let price = result["0"] as? BigUInt else {throw Web3Error.processingError(desc: "Can't get answer")}
+            guard let price = result["0"] as? BigUInt else { throw Web3Error.processingError(desc: "Can't get answer") }
             return price
         }
         
         public func checkNameValidity(name: String) async throws -> Bool {
-            guard let transaction = self.contract.createReadOperation("valid", parameters: [name]) else {throw Web3Error.transactionSerializationError}
+            guard let transaction = self.contract.createReadOperation("valid", parameters: [name]) else { throw Web3Error.transactionSerializationError }
             guard let result = try? await transaction.callContractMethod() else {throw Web3Error.processingError(desc: "Can't call transaction")}
-            guard let valid = result["0"] as? Bool else {throw Web3Error.processingError(desc: "Can't get answer")}
+            guard let valid = result["0"] as? Bool else { throw Web3Error.processingError(desc: "Can't get answer") }
             return valid
         }
         
         public func isNameAvailable(name: String) async throws -> Bool {
-            guard let transaction = self.contract.createReadOperation("available", parameters: [name]) else {throw Web3Error.transactionSerializationError}
+            guard let transaction = self.contract.createReadOperation("available", parameters: [name]) else { throw Web3Error.transactionSerializationError }
             guard let result = try? await transaction.callContractMethod() else {throw Web3Error.processingError(desc: "Can't call transaction")}
-            guard let available = result["0"] as? Bool else {throw Web3Error.processingError(desc: "Can't get answer")}
+            guard let available = result["0"] as? Bool else { throw Web3Error.processingError(desc: "Can't get answer") }
             return available
         }
         
         public func calculateCommitmentHash(name: String, owner: EthereumAddress, secret: String) async throws -> Data {
-            guard let transaction = self.contract.createReadOperation("makeCommitment", parameters: [name, owner.address, secret]) else {throw Web3Error.transactionSerializationError}
+            guard let transaction = self.contract.createReadOperation("makeCommitment", parameters: [name, owner.address, secret]) else { throw Web3Error.transactionSerializationError }
             guard let result = try? await transaction.callContractMethod() else {throw Web3Error.processingError(desc: "Can't call transaction")}
-            guard let hash = result["0"] as? Data else {throw Web3Error.processingError(desc: "Can't get answer")}
+            guard let hash = result["0"] as? Data else { throw Web3Error.processingError(desc: "Can't get answer") }
             return hash
         }
         
         public func sumbitCommitment(from: EthereumAddress, commitment: Data) throws -> WriteOperation {
-<<<<<<< HEAD
-            defaultOptions.from = from
-            defaultOptions.to = self.address
-            
-            guard let transaction = self.contract.createWriteOperation("commit", parameters: [commitment]) else {throw Web3Error.transactionSerializationError}
-=======
             defaultTransaction.from = from
             defaultTransaction.to = self.address
-            guard let transaction = self.contract.createWriteOperation("commit", parameters: [commitment as AnyObject], extraData: Data()) else {throw Web3Error.transactionSerializationError}
->>>>>>> 50d0d830
+            guard let transaction = self.contract.createWriteOperation("commit", parameters: [commitment]) else { throw Web3Error.transactionSerializationError }
             return transaction
         }
         
         public func registerName(from: EthereumAddress, name: String, owner: EthereumAddress, duration: UInt, secret: String, price: String) throws -> WriteOperation {
             guard let amount = Utilities.parseToBigUInt(price, units: .ether) else {throw Web3Error.inputError(desc: "Wrong price: no way for parsing to ether units")}
-<<<<<<< HEAD
-            defaultOptions.value = amount
-            defaultOptions.from = from
-            defaultOptions.to = self.address
-            
-            guard let transaction = self.contract.createWriteOperation("register", parameters: [name, owner.address, duration, secret]) else {throw Web3Error.transactionSerializationError}
-=======
             defaultTransaction.value = amount
             defaultTransaction.from = from
             defaultTransaction.to = self.address
-            guard let transaction = self.contract.createWriteOperation("register", parameters: [name, owner.address, duration, secret] as [AnyObject], extraData: Data()) else {throw Web3Error.transactionSerializationError}
->>>>>>> 50d0d830
+            guard let transaction = self.contract.createWriteOperation("register", parameters: [name, owner.address, duration, secret]) else { throw Web3Error.transactionSerializationError }
             return transaction
         }
         
         public func extendNameRegistration(from: EthereumAddress, name: String, duration: UInt32, price: String) throws -> WriteOperation {
             guard let amount = Utilities.parseToBigUInt(price, units: .ether) else {throw Web3Error.inputError(desc: "Wrong price: no way for parsing to ether units")}
-<<<<<<< HEAD
-            defaultOptions.value = amount
-            defaultOptions.from = from
-            defaultOptions.to = self.address
-            
-            guard let transaction = self.contract.createWriteOperation("renew", parameters: [name, duration]) else {throw Web3Error.transactionSerializationError}
-=======
             defaultTransaction.value = amount
             defaultTransaction.from = from
             defaultTransaction.to = self.address
-            guard let transaction = self.contract.createWriteOperation("renew", parameters: [name, duration] as [AnyObject], extraData: Data()) else {throw Web3Error.transactionSerializationError}
->>>>>>> 50d0d830
+            guard let transaction = self.contract.createWriteOperation("renew", parameters: [name, duration]) else { throw Web3Error.transactionSerializationError }
             return transaction
         }
         
         @available(*, message: "Available for only owner")
         public func withdraw(from: EthereumAddress) throws -> WriteOperation {
-<<<<<<< HEAD
-            defaultOptions.from = from
-            defaultOptions.to = self.address
-            guard let transaction = self.contract.createWriteOperation("withdraw") else {throw Web3Error.transactionSerializationError}
-=======
             defaultTransaction.from = from
             defaultTransaction.to = self.address
-            guard let transaction = self.contract.createWriteOperation("withdraw", parameters: [AnyObject](), extraData: Data()) else {throw Web3Error.transactionSerializationError}
->>>>>>> 50d0d830
+            guard let transaction = self.contract.createWriteOperation("withdraw") else { throw Web3Error.transactionSerializationError }
             return transaction
         }
     }
