--- conflicted
+++ resolved
@@ -36,11 +36,9 @@
         public func addController(from: EthereumAddress, controllerAddress: EthereumAddress) throws -> WriteOperation {
             defaultOptions.from = from
             defaultOptions.to = self.address
-<<<<<<< HEAD
-            guard let transaction = self.contract.createWriteOperation("addController", parameters: [controllerAddress], extraData: Data() ) else {throw Web3Error.transactionSerializationError}
-=======
-            guard let transaction = self.contract.createWriteOperation("addController", parameters: [controllerAddress as AnyObject], extraData: Data()) else {throw Web3Error.transactionSerializationError}
->>>>>>> 496a9fd1
+
+            guard let transaction = self.contract.createWriteOperation("addController", parameters: [controllerAddress as AnyObject]) else {throw Web3Error.transactionSerializationError}
+
             return transaction
         }
 
@@ -48,11 +46,9 @@
         public func removeController(from: EthereumAddress, controllerAddress: EthereumAddress) throws -> WriteOperation {
             defaultOptions.from = from
             defaultOptions.to = self.address
-<<<<<<< HEAD
-            guard let transaction = self.contract.createWriteOperation("removeController", parameters: [controllerAddress], extraData: Data() ) else {throw Web3Error.transactionSerializationError}
-=======
-            guard let transaction = self.contract.createWriteOperation("removeController", parameters: [controllerAddress as AnyObject], extraData: Data()) else {throw Web3Error.transactionSerializationError}
->>>>>>> 496a9fd1
+
+            guard let transaction = self.contract.createWriteOperation("removeController", parameters: [controllerAddress as AnyObject]) else {throw Web3Error.transactionSerializationError}
+
             return transaction
         }
 
@@ -60,20 +56,15 @@
         public func setResolver(from: EthereumAddress, resolverAddress: EthereumAddress) throws -> WriteOperation {
             defaultOptions.from = from
             defaultOptions.to = self.address
-<<<<<<< HEAD
-            guard let transaction = self.contract.createWriteOperation("setResolver", parameters: [resolverAddress], extraData: Data() ) else {throw Web3Error.transactionSerializationError}
-=======
-            guard let transaction = self.contract.createWriteOperation("setResolver", parameters: [resolverAddress as AnyObject], extraData: Data()) else {throw Web3Error.transactionSerializationError}
->>>>>>> 496a9fd1
+
+            guard let transaction = self.contract.createWriteOperation("setResolver", parameters: [resolverAddress as AnyObject]) else {throw Web3Error.transactionSerializationError}
+
             return transaction
         }
 
         public func getNameExpirity(name: BigUInt) async throws -> BigUInt {
-<<<<<<< HEAD
-            guard let transaction = self.contract.createReadOperation("nameExpires", parameters: [name], extraData: Data() ) else {throw Web3Error.transactionSerializationError}
-=======
-            guard let transaction = self.contract.createReadOperation("nameExpires", parameters: [name as AnyObject], extraData: Data()) else {throw Web3Error.transactionSerializationError}
->>>>>>> 496a9fd1
+            guard let transaction = self.contract.createReadOperation("nameExpires", parameters: [name as AnyObject]) else {throw Web3Error.transactionSerializationError}
+
             guard let result = try? await transaction.callContractMethod() else {throw Web3Error.processingError(desc: "Can't call transaction")}
             guard let expirity = result["0"] as? BigUInt else {throw Web3Error.processingError(desc: "Can't get answer")}
             return expirity
@@ -81,11 +72,8 @@
 
         @available(*, message: "This function should not be used to check if a name can be registered by a user. To check if a name can be registered by a user, check name availablility via the controller")
         public func isNameAvailable(name: BigUInt) async throws -> Bool {
-<<<<<<< HEAD
-            guard let transaction = self.contract.createReadOperation("available", parameters: [name], extraData: Data() ) else {throw Web3Error.transactionSerializationError}
-=======
-            guard let transaction = self.contract.createReadOperation("available", parameters: [name as AnyObject], extraData: Data()) else {throw Web3Error.transactionSerializationError}
->>>>>>> 496a9fd1
+            guard let transaction = self.contract.createReadOperation("available", parameters: [name as AnyObject]) else {throw Web3Error.transactionSerializationError}
+
             guard let result = try? await transaction.callContractMethod() else {throw Web3Error.processingError(desc: "Can't call transaction")}
             guard let available = result["0"] as? Bool else {throw Web3Error.processingError(desc: "Can't get answer")}
             return available
@@ -94,11 +82,9 @@
         public func reclaim(from: EthereumAddress, record: BigUInt) throws -> WriteOperation {
             defaultOptions.from = from
             defaultOptions.to = self.address
-<<<<<<< HEAD
-            guard let transaction = self.contract.createWriteOperation("reclaim", parameters: [record], extraData: Data() ) else {throw Web3Error.transactionSerializationError}
-=======
-            guard let transaction = self.contract.createWriteOperation("reclaim", parameters: [record as AnyObject], extraData: Data()) else {throw Web3Error.transactionSerializationError}
->>>>>>> 496a9fd1
+
+            guard let transaction = self.contract.createWriteOperation("reclaim", parameters: [record as AnyObject]) else {throw Web3Error.transactionSerializationError}
+
             return transaction
         }
 
