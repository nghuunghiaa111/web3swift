//
//  ENSReverseRegistrar.swift
//
//  Created by Anton on 20/04/2019.
//  Copyright © 2019 The Matter Inc. All rights reserved.
//

import Foundation
import BigInt
import Web3Core

public extension ENS {
    class ReverseRegistrar {
        public let web3: Web3
        public let address: EthereumAddress

        lazy var contract: Web3.Contract = {
            let contract = self.web3.contract(Web3.Utils.reverseRegistrarABI, at: self.address, abiVersion: 2)
            precondition(contract != nil)
            return contract!
        }()

        // FIXME: Rewrite this to CodableTransaction
        lazy var defaultOptions: CodableTransaction = {
            return CodableTransaction.emptyTransaction
        }()

        public init(web3: Web3, address: EthereumAddress) {
            self.web3 = web3
            self.address = address
        }

        public func claimAddress(from: EthereumAddress, owner: EthereumAddress) throws -> WriteOperation {
            defaultOptions.from = from
            defaultOptions.to = self.address
<<<<<<< HEAD
            guard let transaction = self.contract.createWriteOperation("claim", parameters: [owner], extraData: Data() ) else {throw Web3Error.transactionSerializationError}
=======
            guard let transaction = self.contract.createWriteOperation("claim", parameters: [owner as AnyObject], extraData: Data()) else {throw Web3Error.transactionSerializationError}
>>>>>>> 496a9fd1
            return transaction
        }

        public func claimAddressWithResolver(from: EthereumAddress, owner: EthereumAddress, resolver: EthereumAddress) throws -> WriteOperation {
            defaultOptions.from = from
            defaultOptions.to = self.address
<<<<<<< HEAD
            guard let transaction = self.contract.createWriteOperation("claimWithResolver", parameters: [owner, resolver], extraData: Data() ) else {throw Web3Error.transactionSerializationError}
=======
            guard let transaction = self.contract.createWriteOperation("claimWithResolver", parameters: [owner, resolver] as [AnyObject], extraData: Data()) else {throw Web3Error.transactionSerializationError}
>>>>>>> 496a9fd1
            return transaction
        }

        public func setName(from: EthereumAddress, name: String) throws -> WriteOperation {
            defaultOptions.from = from
            defaultOptions.to = self.address
<<<<<<< HEAD
            guard let transaction = self.contract.createWriteOperation("setName", parameters: [name], extraData: Data() ) else {throw Web3Error.transactionSerializationError}
=======
            guard let transaction = self.contract.createWriteOperation("setName", parameters: [name] as [AnyObject], extraData: Data()) else {throw Web3Error.transactionSerializationError}
>>>>>>> 496a9fd1
            return transaction
        }

        public func getReverseRecordName(address: EthereumAddress) async throws -> Data {
<<<<<<< HEAD
            guard let transaction = self.contract.createReadOperation("node", parameters: [address], extraData: Data() ) else {throw Web3Error.transactionSerializationError}
=======
            guard let transaction = self.contract.createReadOperation("node", parameters: [address] as [AnyObject], extraData: Data()) else {throw Web3Error.transactionSerializationError}
>>>>>>> 496a9fd1
            guard let result = try? await transaction.callContractMethod() else {throw Web3Error.processingError(desc: "Can't call transaction")}
            guard let name = result["0"] as? Data else {throw Web3Error.processingError(desc: "Can't get answer")}
            return name
        }

        public func getDefaultResolver() async throws -> EthereumAddress {
<<<<<<< HEAD
            guard let transaction = self.contract.createReadOperation("defaultResolver", parameters: [], extraData: Data() ) else {throw Web3Error.transactionSerializationError}
=======
            guard let transaction = self.contract.createReadOperation("defaultResolver", parameters: [] as [AnyObject], extraData: Data()) else {throw Web3Error.transactionSerializationError}
>>>>>>> 496a9fd1
            guard let result = try? await transaction.callContractMethod() else {throw Web3Error.processingError(desc: "Can't call transaction")}
            guard let address = result["0"] as? EthereumAddress else {throw Web3Error.processingError(desc: "Can't get answer")}
            return address
        }
    }
}<|MERGE_RESOLUTION|>--- conflicted
+++ resolved
@@ -33,53 +33,41 @@
         public func claimAddress(from: EthereumAddress, owner: EthereumAddress) throws -> WriteOperation {
             defaultOptions.from = from
             defaultOptions.to = self.address
-<<<<<<< HEAD
-            guard let transaction = self.contract.createWriteOperation("claim", parameters: [owner], extraData: Data() ) else {throw Web3Error.transactionSerializationError}
-=======
-            guard let transaction = self.contract.createWriteOperation("claim", parameters: [owner as AnyObject], extraData: Data()) else {throw Web3Error.transactionSerializationError}
->>>>>>> 496a9fd1
+
+            guard let transaction = self.contract.createWriteOperation("claim", parameters: [owner as AnyObject]) else {throw Web3Error.transactionSerializationError}
+
             return transaction
         }
 
         public func claimAddressWithResolver(from: EthereumAddress, owner: EthereumAddress, resolver: EthereumAddress) throws -> WriteOperation {
             defaultOptions.from = from
             defaultOptions.to = self.address
-<<<<<<< HEAD
-            guard let transaction = self.contract.createWriteOperation("claimWithResolver", parameters: [owner, resolver], extraData: Data() ) else {throw Web3Error.transactionSerializationError}
-=======
-            guard let transaction = self.contract.createWriteOperation("claimWithResolver", parameters: [owner, resolver] as [AnyObject], extraData: Data()) else {throw Web3Error.transactionSerializationError}
->>>>>>> 496a9fd1
+
+            guard let transaction = self.contract.createWriteOperation("claimWithResolver", parameters: [owner, resolver]) else {throw Web3Error.transactionSerializationError}
+
             return transaction
         }
 
         public func setName(from: EthereumAddress, name: String) throws -> WriteOperation {
             defaultOptions.from = from
             defaultOptions.to = self.address
-<<<<<<< HEAD
-            guard let transaction = self.contract.createWriteOperation("setName", parameters: [name], extraData: Data() ) else {throw Web3Error.transactionSerializationError}
-=======
-            guard let transaction = self.contract.createWriteOperation("setName", parameters: [name] as [AnyObject], extraData: Data()) else {throw Web3Error.transactionSerializationError}
->>>>>>> 496a9fd1
+
+            guard let transaction = self.contract.createWriteOperation("setName", parameters: [name]) else {throw Web3Error.transactionSerializationError}
+
             return transaction
         }
 
         public func getReverseRecordName(address: EthereumAddress) async throws -> Data {
-<<<<<<< HEAD
-            guard let transaction = self.contract.createReadOperation("node", parameters: [address], extraData: Data() ) else {throw Web3Error.transactionSerializationError}
-=======
-            guard let transaction = self.contract.createReadOperation("node", parameters: [address] as [AnyObject], extraData: Data()) else {throw Web3Error.transactionSerializationError}
->>>>>>> 496a9fd1
+            guard let transaction = self.contract.createReadOperation("node", parameters: [address]) else {throw Web3Error.transactionSerializationError}
+
             guard let result = try? await transaction.callContractMethod() else {throw Web3Error.processingError(desc: "Can't call transaction")}
             guard let name = result["0"] as? Data else {throw Web3Error.processingError(desc: "Can't get answer")}
             return name
         }
 
         public func getDefaultResolver() async throws -> EthereumAddress {
-<<<<<<< HEAD
-            guard let transaction = self.contract.createReadOperation("defaultResolver", parameters: [], extraData: Data() ) else {throw Web3Error.transactionSerializationError}
-=======
-            guard let transaction = self.contract.createReadOperation("defaultResolver", parameters: [] as [AnyObject], extraData: Data()) else {throw Web3Error.transactionSerializationError}
->>>>>>> 496a9fd1
+            guard let transaction = self.contract.createReadOperation("defaultResolver", parameters: []) else {throw Web3Error.transactionSerializationError}
+
             guard let result = try? await transaction.callContractMethod() else {throw Web3Error.processingError(desc: "Can't call transaction")}
             guard let address = result["0"] as? EthereumAddress else {throw Web3Error.processingError(desc: "Can't get answer")}
             return address
