--- conflicted
+++ resolved
@@ -48,11 +48,9 @@
 
         public func getOwner(node: String) async throws -> EthereumAddress {
             guard let nameHash = NameHash.nameHash(node) else {throw Web3Error.processingError(desc: "Failed to get name hash")}
-<<<<<<< HEAD
-            guard let transaction = self.registryContract.createReadOperation("owner", parameters: [nameHash], extraData: Data() ) else {throw Web3Error.transactionSerializationError}
-=======
-            guard let transaction = self.registryContract.createReadOperation("owner", parameters: [nameHash as AnyObject], extraData: Data()) else {throw Web3Error.transactionSerializationError}
->>>>>>> 496a9fd1
+
+            guard let transaction = self.registryContract.createReadOperation("owner", parameters: [nameHash as AnyObject]) else {throw Web3Error.transactionSerializationError}
+
             guard let result = try? await transaction.callContractMethod() else {throw Web3Error.processingError(desc: "Can't call transaction")}
             guard let address = result["0"] as? EthereumAddress else {throw Web3Error.processingError(desc: "No address in result")}
             return address
@@ -60,11 +58,9 @@
 
         public func getResolver(forDomain domain: String) async throws -> Resolver {
             guard let nameHash = NameHash.nameHash(domain) else {throw Web3Error.processingError(desc: "Failed to get name hash")}
-<<<<<<< HEAD
-            guard let transaction = self.registryContract.createReadOperation("resolver", parameters: [nameHash], extraData: Data() ) else {throw Web3Error.transactionSerializationError}
-=======
-            guard let transaction = self.registryContract.createReadOperation("resolver", parameters: [nameHash as AnyObject], extraData: Data()) else {throw Web3Error.transactionSerializationError}
->>>>>>> 496a9fd1
+
+            guard let transaction = self.registryContract.createReadOperation("resolver", parameters: [nameHash as AnyObject]) else {throw Web3Error.transactionSerializationError}
+
             guard let result = try? await transaction.callContractMethod() else {throw Web3Error.processingError(desc: "Can't call transaction")}
             guard let resolverAddress = result["0"] as? EthereumAddress else {throw Web3Error.processingError(desc: "No address in result")}
             return Resolver(web3: self.web3, resolverContractAddress: resolverAddress)
@@ -72,11 +68,9 @@
 
         public func getTTL(node: String) async throws -> BigUInt {
             guard let nameHash = NameHash.nameHash(node) else {throw Web3Error.processingError(desc: "Failed to get name hash")}
-<<<<<<< HEAD
-            guard let transaction = self.registryContract.createReadOperation("ttl", parameters: [nameHash], extraData: Data() ) else {throw Web3Error.transactionSerializationError}
-=======
-            guard let transaction = self.registryContract.createReadOperation("ttl", parameters: [nameHash as AnyObject], extraData: Data()) else {throw Web3Error.transactionSerializationError}
->>>>>>> 496a9fd1
+
+            guard let transaction = self.registryContract.createReadOperation("ttl", parameters: [nameHash as AnyObject]) else {throw Web3Error.transactionSerializationError}
+
             guard let result = try? await transaction.callContractMethod() else {throw Web3Error.processingError(desc: "Can't call transaction")}
             guard let ans = result["0"] as? BigUInt else {throw Web3Error.processingError(desc: "No answer in result")}
             return ans
@@ -89,11 +83,9 @@
                 options.to = contractAddress
             }
             guard let nameHash = NameHash.nameHash(node) else {throw Web3Error.processingError(desc: "Failed to get name hash")}
-<<<<<<< HEAD
-            guard let transaction = self.registryContract.createWriteOperation("setOwner", parameters: [nameHash, owner], extraData: Data() ) else {throw Web3Error.transactionSerializationError}
-=======
-            guard let transaction = self.registryContract.createWriteOperation("setOwner", parameters: [nameHash, owner] as [AnyObject], extraData: Data()) else {throw Web3Error.transactionSerializationError}
->>>>>>> 496a9fd1
+
+            guard let transaction = self.registryContract.createWriteOperation("setOwner", parameters: [nameHash, owner]) else {throw Web3Error.transactionSerializationError}
+
             guard let result = try? await transaction.writeToChain(password: password) else {throw Web3Error.processingError(desc: "Can't send transaction")}
             return result
         }
@@ -106,11 +98,9 @@
             }
             guard let nameHash = NameHash.nameHash(node) else {throw Web3Error.processingError(desc: "Failed to get name hash")}
             guard let labelHash = NameHash.nameHash(label) else {throw Web3Error.processingError(desc: "Failed to get label hash")}
-<<<<<<< HEAD
-            guard let transaction = self.registryContract.createWriteOperation("setSubnodeOwner", parameters: [nameHash, labelHash, owner], extraData: Data() ) else {throw Web3Error.transactionSerializationError}
-=======
-            guard let transaction = self.registryContract.createWriteOperation("setSubnodeOwner", parameters: [nameHash, labelHash, owner] as [AnyObject], extraData: Data()) else {throw Web3Error.transactionSerializationError}
->>>>>>> 496a9fd1
+
+            guard let transaction = self.registryContract.createWriteOperation("setSubnodeOwner", parameters: [nameHash, labelHash, owner]) else {throw Web3Error.transactionSerializationError}
+
             guard let result = try? await transaction.writeToChain(password: password) else {throw Web3Error.processingError(desc: "Can't send transaction")}
             return result
         }
@@ -122,11 +112,9 @@
                 options.to = contractAddress
             }
             guard let nameHash = NameHash.nameHash(node) else {throw Web3Error.processingError(desc: "Failed to get name hash")}
-<<<<<<< HEAD
-            guard let transaction = self.registryContract.createWriteOperation("setResolver", parameters: [nameHash, resolver], extraData: Data() ) else {throw Web3Error.transactionSerializationError}
-=======
-            guard let transaction = self.registryContract.createWriteOperation("setResolver", parameters: [nameHash, resolver] as [AnyObject], extraData: Data()) else {throw Web3Error.transactionSerializationError}
->>>>>>> 496a9fd1
+
+            guard let transaction = self.registryContract.createWriteOperation("setResolver", parameters: [nameHash, resolver]) else {throw Web3Error.transactionSerializationError}
+
             guard let result = try? await transaction.writeToChain(password: password) else {throw Web3Error.processingError(desc: "Can't send transaction")}
             return result
         }
@@ -138,11 +126,9 @@
                 options.to = contractAddress
             }
             guard let nameHash = NameHash.nameHash(node) else {throw Web3Error.processingError(desc: "Failed to get name hash")}
-<<<<<<< HEAD
-            guard let transaction = self.registryContract.createWriteOperation("setTTL", parameters: [nameHash, ttl], extraData: Data() ) else {throw Web3Error.transactionSerializationError}
-=======
-            guard let transaction = self.registryContract.createWriteOperation("setTTL", parameters: [nameHash, ttl] as [AnyObject], extraData: Data()) else {throw Web3Error.transactionSerializationError}
->>>>>>> 496a9fd1
+
+            guard let transaction = self.registryContract.createWriteOperation("setTTL", parameters: [nameHash, ttl]) else {throw Web3Error.transactionSerializationError}
+
             guard let result = try? await transaction.writeToChain(password: password) else {throw Web3Error.processingError(desc: "Can't send transaction")}
             return result
         }
