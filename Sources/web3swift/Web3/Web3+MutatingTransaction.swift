--- conflicted
+++ resolved
@@ -10,54 +10,17 @@
 
 public class WriteTransaction: ReadTransaction {
 
-<<<<<<< HEAD
     public func assembleTransaction(transactionOptions: TransactionOptions? = nil) async throws -> EthereumTransaction {
         var assembledTransaction: EthereumTransaction = transaction
-=======
-    public func assemblePromise(transactionOptions: TransactionOptions? = nil) -> Promise<EthereumTransaction> {
-        var assembledTransaction: EthereumTransaction = transaction
-        let queue = web3.requestDispatcher.queue
-        let returnPromise = Promise<EthereumTransaction> { seal in
-            if method != "fallback" {
-                guard let method = contract.methods[method]?.first else {
-                    seal.reject(Web3Error.inputError(desc: "Contract's ABI does not have such method"))
-                    return
-                }
-
-                if method.constant {
-                    seal.reject(Web3Error.inputError(desc: "Trying to transact to the constant function"))
-                    return
-                }
-            }
->>>>>>> afda2bf6
 
         if self.method != "fallback" {
             let function = self.contract.methods[self.method]?.first
             if function == nil {
                 throw Web3Error.inputError(desc: "Contract's ABI does not have such method")
             }
-<<<<<<< HEAD
+
             if function!.constant {
                 throw Web3Error.inputError(desc: "Trying to transact to the constant function")
-=======
-            var forAssemblyPipeline = (assembledTransaction, contract, mergedOptions)
-
-            for hook in self.web3.preAssemblyHooks {
-                let prom: Promise<Bool> = Promise<Bool> {seal in
-                    hook.queue.async {
-                        let hookResult = hook.function(forAssemblyPipeline)
-                        if hookResult.3 {
-                            forAssemblyPipeline = (hookResult.0, hookResult.1, hookResult.2)
-                        }
-                        seal.fulfill(hookResult.3)
-                    }
-                }
-                let shouldContinue = try prom.wait()
-                if !shouldContinue {
-                    seal.reject(Web3Error.processingError(desc: "Transaction is canceled by middleware"))
-                    return
-                }
->>>>>>> afda2bf6
             }
         }
 
@@ -73,37 +36,12 @@
                 forAssemblyPipeline = (hookResult.0, hookResult.1, hookResult.2)
             }
 
-<<<<<<< HEAD
             let shouldContinue = hookResult.3
             if !shouldContinue {
                 throw Web3Error.processingError(desc: "Transaction is canceled by middleware")
-=======
-            // assemble promise for gas estimation
-            var optionsForGasEstimation = TransactionOptions()
-            optionsForGasEstimation.from = mergedOptions.from
-            optionsForGasEstimation.to = mergedOptions.to
-            optionsForGasEstimation.value = mergedOptions.value
-            optionsForGasEstimation.gasLimit = mergedOptions.gasLimit
-            optionsForGasEstimation.callOnBlock = mergedOptions.callOnBlock
-            optionsForGasEstimation.type = mergedOptions.type
-            optionsForGasEstimation.accessList = mergedOptions.accessList
-
-            // assemble promise for gasLimit
-            var gasEstimatePromise: Promise<BigUInt>? = nil
-            guard let gasLimitPolicy = mergedOptions.gasLimit else {
-                seal.reject(Web3Error.inputError(desc: "No gasLimit policy provided"))
-                return
-            }
-            switch gasLimitPolicy {
-            case .automatic, .withMargin, .limited:
-                gasEstimatePromise = web3.eth.estimateGasPromise(assembledTransaction, transactionOptions: optionsForGasEstimation)
-            case .manual(let gasLimit):
-                gasEstimatePromise = Promise<BigUInt>.value(gasLimit)
->>>>>>> afda2bf6
-            }
-        }
-
-<<<<<<< HEAD
+            }
+        }
+
         assembledTransaction = forAssemblyPipeline.0
         mergedOptions = forAssemblyPipeline.2
 
@@ -138,28 +76,6 @@
         let finalGasPrice: BigUInt? // legacy gas model
         let finalGasFee: BigUInt? // EIP-1559 gas model
         let finalTipFee: BigUInt? // EIP-1559 gas model
-=======
-            // assemble promise for nonce
-            var getNoncePromise: Promise<BigUInt>?
-            guard let noncePolicy = mergedOptions.nonce else {
-                seal.reject(Web3Error.inputError(desc: "No nonce policy provided"))
-                return
-            }
-            switch noncePolicy {
-            case .latest:
-                getNoncePromise = web3.eth.getTransactionCountPromise(address: from, onBlock: "latest")
-            case .pending:
-                getNoncePromise = web3.eth.getTransactionCountPromise(address: from, onBlock: "pending")
-            case .manual(let nonce):
-                getNoncePromise = Promise<BigUInt>.value(nonce)
-            }
-
-            // determine gas costing, taking transaction type into account
-            let oracle = Web3.Oracle(web3, percentiles: [75])
-            let finalGasPrice: BigUInt? // legacy gas model
-            let finalGasFee: BigUInt? // EIP-1559 gas model
-            let finalTipFee: BigUInt? // EIP-1559 gas model
->>>>>>> afda2bf6
 
             if mergedOptions.type == nil || mergedOptions.type != .eip1559 { // legacy Gas
                 // set unused gas parameters to nil
@@ -247,7 +163,6 @@
 
         forAssemblyPipeline = (assembledTransaction, self.contract, mergedOptions)
 
-<<<<<<< HEAD
         for hook in self.web3.postAssemblyHooks {
             let hookResult = hook.function(forAssemblyPipeline)
             if hookResult.3 {
@@ -256,39 +171,12 @@
             let shouldContinue = hookResult.3
             if !shouldContinue {
                 throw Web3Error.processingError(desc: "Transaction is canceled by middleware")
-=======
-                for hook in self.web3.postAssemblyHooks {
-                    let prom: Promise<Bool> = Promise<Bool> {seal in
-                        hook.queue.async {
-                            let hookResult = hook.function(forAssemblyPipeline)
-                            if hookResult.3 {
-                                forAssemblyPipeline = (hookResult.0, hookResult.1, hookResult.2)
-                            }
-                            seal.fulfill(hookResult.3)
-                        }
-                    }
-                    let shouldContinue = try prom.wait()
-                    if !shouldContinue {
-                        throw Web3Error.processingError(desc: "Transaction is canceled by middleware")
-                    }
-                }
-
-                assembledTransaction = forAssemblyPipeline.0
-                mergedOptions = forAssemblyPipeline.2
-
-                return assembledTransaction
-            }).done(on: queue) { tx in
-                seal.fulfill(tx)
-            }.catch(on: queue) { err in
-                seal.reject(err)
->>>>>>> afda2bf6
             }
         }
 
         return assembledTransaction
     }
 
-<<<<<<< HEAD
     public func send(password: String = "web3swift", transactionOptions: TransactionOptions? = nil) async throws -> TransactionSendingResult {
         let transaction = try await assembleTransaction(transactionOptions: transactionOptions)
         let mergedOptions = self.transactionOptions.merge(transactionOptions)
@@ -322,24 +210,5 @@
         case .manual(let nonce):
             return nonce
         }
-=======
-    public func sendPromise(password: String = "web3swift", transactionOptions: TransactionOptions? = nil) -> Promise<TransactionSendingResult>{
-        let queue = web3.requestDispatcher.queue
-        return assemblePromise(transactionOptions: transactionOptions).then(on: queue) { transaction throws -> Promise<TransactionSendingResult> in
-            let mergedOptions = self.transactionOptions.merge(transactionOptions)
-            var cleanedOptions = TransactionOptions()
-            cleanedOptions.from = mergedOptions.from
-            cleanedOptions.to = mergedOptions.to
-            return self.web3.eth.sendTransactionPromise(transaction, transactionOptions: cleanedOptions, password: password)
-        }
-    }
-
-    public func send(password: String = "web3swift", transactionOptions: TransactionOptions? = nil) throws -> TransactionSendingResult {
-        return try sendPromise(password: password, transactionOptions: transactionOptions).wait()
-    }
-
-    public func assemble(transactionOptions: TransactionOptions? = nil) throws -> EthereumTransaction {
-        return try assemblePromise(transactionOptions: transactionOptions).wait()
->>>>>>> afda2bf6
     }
 }