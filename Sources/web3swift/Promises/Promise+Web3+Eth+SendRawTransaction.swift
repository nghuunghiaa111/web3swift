--- conflicted
+++ resolved
@@ -8,33 +8,15 @@
 
 
 extension web3.Eth {
-<<<<<<< HEAD
-    public func sendRawTransactionPromise(_ transaction: Data) async throws -> TransactionSendingResult {
-        guard let deserializedTX = EthereumTransaction.fromRaw(transaction) else {
-            throw Web3Error.processingError(desc: "Serialized TX is invalid")
-=======
     public func sendRawTransactionPromise(_ transaction: Data) -> Promise<TransactionSendingResult> {
         guard let deserializedTX = EthereumTransaction(rawValue: transaction) else {
             let promise = Promise<TransactionSendingResult>.pending()
             promise.resolver.reject(Web3Error.processingError(desc: "Serialized TX is invalid"))
             return promise.promise
->>>>>>> f2f613aa
         }
         return try await sendRawTransactionPromise(deserializedTX)
     }
 
-<<<<<<< HEAD
-    public func sendRawTransactionPromise(_ transaction: EthereumTransaction) async throws -> TransactionSendingResult {
-
-        guard let request = EthereumTransaction.createRawTransaction(transaction: transaction) else {
-            throw Web3Error.processingError(desc: "Transaction is invalid")
-        }
-        let response = try await web3.dispatch(request)
-
-        guard let value: String = response.getValue() else {
-            if response.error != nil {
-                throw Web3Error.nodeError(desc: response.error!.message)
-=======
     public func sendRawTransactionPromise(_ transaction: EthereumTransaction) -> Promise<TransactionSendingResult>{
         let queue = web3.requestDispatcher.queue
         do {
@@ -56,7 +38,6 @@
                     }
                 }
                 return result
->>>>>>> f2f613aa
             }
             throw Web3Error.nodeError(desc: "Invalid value from Ethereum node")
         }
