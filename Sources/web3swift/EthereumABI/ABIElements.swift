--- conflicted
+++ resolved
@@ -44,12 +44,8 @@
         case fallback(Fallback)
         case event(Event)
         case receive(Receive)
-<<<<<<< HEAD
         case error(EthError)
-        
-=======
-
->>>>>>> b267da1f
+
         public enum StateMutability {
             case payable
             case mutating
