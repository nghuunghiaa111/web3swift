--- conflicted
+++ resolved
@@ -254,24 +254,20 @@
         transaction.from = from
         transaction.to = self.address
         transaction.callOnBlock = .latest
-<<<<<<< HEAD
-        return contract.createWriteOperation("renounceOwnership", parameters: [Any]() )!
-=======
-        contract.transaction = transaction
-        return contract.createWriteOperation("renounceOwnership", parameters: [AnyObject]() )!
->>>>>>> 496a9fd1
+
+        contract.transaction = transaction
+        return contract.createWriteOperation("renounceOwnership" )!
+
     }
 
     public func transferOwnership(from: EthereumAddress, newOwner: EthereumAddress) throws -> WriteOperation {
         transaction.from = from
         transaction.to = self.address
         transaction.callOnBlock = .latest
-<<<<<<< HEAD
+
+        contract.transaction = transaction
         return contract.createWriteOperation("transferOwnership", parameters: [newOwner])!
-=======
-        contract.transaction = transaction
-        return contract.createWriteOperation("transferOwnership", parameters: [newOwner] as [AnyObject])!
->>>>>>> 496a9fd1
+
     }
 
     public func currentCheckpointId() async throws -> BigUInt {
@@ -343,12 +339,10 @@
         transaction.from = from
         transaction.to = self.address
         transaction.callOnBlock = .latest
-<<<<<<< HEAD
-        return contract.createWriteOperation("createCheckpoint", parameters: [Any]() )!
-=======
-        contract.transaction = transaction
-        return contract.createWriteOperation("createCheckpoint", parameters: [AnyObject]() )!
->>>>>>> 496a9fd1
+
+        contract.transaction = transaction
+        return contract.createWriteOperation("createCheckpoint" )!
+
     }
 
     public func getInvestorsLength() async throws -> BigUInt {
