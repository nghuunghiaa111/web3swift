//
//  Web3+ST20.swift
//
//  Created by Anton on 05/03/2019.
//  Copyright © 2019 The Matter Inc. All rights reserved.
//

import Foundation
import BigInt
import Web3Core

// NPolymath Token Standard
protocol IST20: IERC20 {
    // off-chain hash
    func tokenDetails() async throws -> [UInt32]

    // transfer, transferFrom must respect the result of verifyTransfer
    func verifyTransfer(from: EthereumAddress, originalOwner: EthereumAddress, to: EthereumAddress, amount: String) async throws -> WriteOperation

    // used to create tokens
    func mint(from: EthereumAddress, investor: EthereumAddress, amount: String) async throws -> WriteOperation

    // Burn function used to burn the securityToken
    func burn(from: EthereumAddress, amount: String) async throws -> WriteOperation
}

// This namespace contains functions to work with ST-20 tokens.
// can be imperatively read and saved
// FIXME: Rewrite this to CodableTransaction
public class ST20: IST20, ERC20BaseProperties {
    public private(set) var basePropertiesProvider: ERC20BasePropertiesProvider
    public var transaction: CodableTransaction
    public var web3: Web3
    public var provider: Web3Provider
    public var address: EthereumAddress
    public var abi: String

    public let contract: Web3.Contract

    public init(web3: Web3, provider: Web3Provider, address: EthereumAddress, abi: String = Web3.Utils.st20ABI, transaction: CodableTransaction = .emptyTransaction) {
        self.web3 = web3
        self.provider = provider
        self.address = address
        self.transaction = transaction
        self.transaction.to = address
        self.abi = abi
        // TODO: Make `init` and `web3.contract.init` throwing. Forced because this should fail if ABI is wrongly configured
        contract = web3.contract(abi, at: address)!
        basePropertiesProvider = ERC20BasePropertiesProvider(contract: contract)
    }

    func tokenDetails() async throws -> [UInt32] {
<<<<<<< HEAD
        let contract = self.contract
        self.transaction.callOnBlock = .latest
        let result = try await contract.createReadOperation("tokenDetails", parameters: [], extraData: Data() )!.callContractMethod()
=======
        let result = try await contract.createReadOperation("tokenDetails", parameters: [] as [AnyObject], extraData: Data())!.callContractMethod()
>>>>>>> 496a9fd1
        guard let res = result["0"] as? [UInt32] else {throw Web3Error.processingError(desc: "Failed to get result of expected type from the Ethereum node")}
        return res
    }

    func verifyTransfer(from: EthereumAddress, originalOwner: EthereumAddress, to: EthereumAddress, amount: String) async throws -> WriteOperation {
        transaction.callOnBlock = .latest
        updateTransactionAndContract(from: from)
        // get the decimals manually
        let callResult = try await contract.createReadOperation("decimals" )!.callContractMethod()
        var decimals = BigUInt(0)
        guard let dec = callResult["0"], let decTyped = dec as? BigUInt else {
            throw Web3Error.inputError(desc: "Contract may be not ERC20 compatible, can not get decimals")}
        decimals = decTyped

        let intDecimals = Int(decimals)
        guard let value = Utilities.parseToBigUInt(amount, decimals: intDecimals) else {
            throw Web3Error.inputError(desc: "Can not parse inputted amount")
        }

<<<<<<< HEAD
        let tx = contract.createWriteOperation("verifyTransfer", parameters: [originalOwner, to, value])!
=======
        let tx = contract.createWriteOperation("verifyTransfer", parameters: [originalOwner, to, value] as [AnyObject])!
>>>>>>> 496a9fd1
        return tx
    }

    func mint(from: EthereumAddress, investor: EthereumAddress, amount: String) async throws -> WriteOperation {
        transaction.callOnBlock = .latest
        updateTransactionAndContract(from: from)
        // get the decimals manually
        let callResult = try await contract.createReadOperation("decimals" )!.callContractMethod()
        var decimals = BigUInt(0)
        guard let dec = callResult["0"], let decTyped = dec as? BigUInt else {
            throw Web3Error.inputError(desc: "Contract may be not ERC20 compatible, can not get decimals")}
        decimals = decTyped

        let intDecimals = Int(decimals)
        guard let value = Utilities.parseToBigUInt(amount, decimals: intDecimals) else {
            throw Web3Error.inputError(desc: "Can not parse inputted amount")
        }

<<<<<<< HEAD
        let tx = contract.createWriteOperation("mint", parameters: [investor, value])!
=======
        let tx = contract.createWriteOperation("mint", parameters: [investor, value] as [AnyObject])!
>>>>>>> 496a9fd1
        return tx
    }

    public func burn(from: EthereumAddress, amount: String) async throws -> WriteOperation {
        transaction.callOnBlock = .latest
        updateTransactionAndContract(from: from)
        // get the decimals manually
        let callResult = try await contract.createReadOperation("decimals" )!.callContractMethod()
        var decimals = BigUInt(0)
        guard let dec = callResult["0"], let decTyped = dec as? BigUInt else {
            throw Web3Error.inputError(desc: "Contract may be not ERC20 compatible, can not get decimals")}
        decimals = decTyped

        let intDecimals = Int(decimals)
        guard let value = Utilities.parseToBigUInt(amount, decimals: intDecimals) else {
            throw Web3Error.inputError(desc: "Can not parse inputted amount")
        }
<<<<<<< HEAD
        let tx = contract.createWriteOperation("burn", parameters: [value])!
=======
        let tx = contract.createWriteOperation("burn", parameters: [value] as [AnyObject])!
>>>>>>> 496a9fd1
        return tx
    }

    public func getBalance(account: EthereumAddress) async throws -> BigUInt {
<<<<<<< HEAD
        let contract = self.contract
        self.transaction.callOnBlock = .latest
        let result = try await contract.createReadOperation("balanceOf", parameters: [account], extraData: Data() )!.callContractMethod()
=======
        let result = try await contract.createReadOperation("balanceOf", parameters: [account] as [AnyObject], extraData: Data())!.callContractMethod()
>>>>>>> 496a9fd1
        guard let res = result["0"] as? BigUInt else {throw Web3Error.processingError(desc: "Failed to get result of expected type from the Ethereum node")}
        return res
    }

    public func getAllowance(originalOwner: EthereumAddress, delegate: EthereumAddress) async throws -> BigUInt {
<<<<<<< HEAD
        let contract = self.contract
        self.transaction.callOnBlock = .latest
        let result = try await contract.createReadOperation("allowance", parameters: [originalOwner, delegate], extraData: Data() )!.callContractMethod()
=======
        let result = try await contract.createReadOperation("allowance", parameters: [originalOwner, delegate] as [AnyObject], extraData: Data())!.callContractMethod()
>>>>>>> 496a9fd1
        guard let res = result["0"] as? BigUInt else {throw Web3Error.processingError(desc: "Failed to get result of expected type from the Ethereum node")}
        return res
    }

    public func transfer(from: EthereumAddress, to: EthereumAddress, amount: String) async throws -> WriteOperation {
        transaction.callOnBlock = .latest
        updateTransactionAndContract(from: from)
        // get the decimals manually
        let callResult = try await contract.createReadOperation("decimals" )!.callContractMethod()
        var decimals = BigUInt(0)
        guard let dec = callResult["0"], let decTyped = dec as? BigUInt else {
            throw Web3Error.inputError(desc: "Contract may be not ERC20 compatible, can not get decimals")}
        decimals = decTyped

        let intDecimals = Int(decimals)
        guard let value = Utilities.parseToBigUInt(amount, decimals: intDecimals) else {
            throw Web3Error.inputError(desc: "Can not parse inputted amount")
        }
<<<<<<< HEAD
        let tx = contract.createWriteOperation("transfer", parameters: [to, value])!
=======
        let tx = contract.createWriteOperation("transfer", parameters: [to, value] as [AnyObject])!
>>>>>>> 496a9fd1
        return tx
    }

    public func transferFrom(from: EthereumAddress, to: EthereumAddress, originalOwner: EthereumAddress, amount: String) async throws -> WriteOperation {
        transaction.callOnBlock = .latest
        updateTransactionAndContract(from: from)
        // get the decimals manually
        let callResult = try await contract.createReadOperation("decimals" )!.callContractMethod()
        var decimals = BigUInt(0)
        guard let dec = callResult["0"], let decTyped = dec as? BigUInt else {
            throw Web3Error.inputError(desc: "Contract may be not ERC20 compatible, can not get decimals")}
        decimals = decTyped

        let intDecimals = Int(decimals)
        guard let value = Utilities.parseToBigUInt(amount, decimals: intDecimals) else {
            throw Web3Error.inputError(desc: "Can not parse inputted amount")
        }

<<<<<<< HEAD
        let tx = contract.createWriteOperation("transferFrom", parameters: [originalOwner, to, value])!
=======
        let tx = contract.createWriteOperation("transferFrom", parameters: [originalOwner, to, value] as [AnyObject])!
>>>>>>> 496a9fd1
        return tx
    }

    public func setAllowance(from: EthereumAddress, to: EthereumAddress, newAmount: String) async throws -> WriteOperation {
        transaction.callOnBlock = .latest
        updateTransactionAndContract(from: from)
        // get the decimals manually
        let callResult = try await contract.createReadOperation("decimals" )!.callContractMethod()
        var decimals = BigUInt(0)
        guard let dec = callResult["0"], let decTyped = dec as? BigUInt else {
            throw Web3Error.inputError(desc: "Contract may be not ERC20 compatible, can not get decimals")}
        decimals = decTyped

        let intDecimals = Int(decimals)
        guard let value = Utilities.parseToBigUInt(newAmount, decimals: intDecimals) else {
            throw Web3Error.inputError(desc: "Can not parse inputted amount")
        }

<<<<<<< HEAD
        let tx = contract.createWriteOperation("setAllowance", parameters: [to, value])!
=======
        let tx = contract.createWriteOperation("setAllowance", parameters: [to, value] as [AnyObject])!
>>>>>>> 496a9fd1
        return tx
    }

    public func approve(from: EthereumAddress, spender: EthereumAddress, amount: String) async throws -> WriteOperation {
        transaction.callOnBlock = .latest
        updateTransactionAndContract(from: from)
        // get the decimals manually
        let callResult = try await contract.createReadOperation("decimals" )!.callContractMethod()
        var decimals = BigUInt(0)
        guard let dec = callResult["0"], let decTyped = dec as? BigUInt else {
            throw Web3Error.inputError(desc: "Contract may be not ERC20 compatible, can not get decimals")}
        decimals = decTyped

        let intDecimals = Int(decimals)
        guard let value = Utilities.parseToBigUInt(amount, decimals: intDecimals) else {
            throw Web3Error.inputError(desc: "Can not parse inputted amount")
        }

<<<<<<< HEAD
        let tx = contract.createWriteOperation("approve", parameters: [spender, value])!
=======
        let tx = contract.createWriteOperation("approve", parameters: [spender, value] as [AnyObject])!
>>>>>>> 496a9fd1
        return tx
    }

    public func totalSupply() async throws -> BigUInt {
<<<<<<< HEAD
        let contract = self.contract
        self.transaction.callOnBlock = .latest
        let result = try await contract.createReadOperation("totalSupply", parameters: [Any](), extraData: Data() )!.callContractMethod()
=======
        let result = try await contract.createReadOperation("totalSupply", parameters: [AnyObject](), extraData: Data())!.callContractMethod()
>>>>>>> 496a9fd1
        guard let res = result["0"] as? BigUInt else {throw Web3Error.processingError(desc: "Failed to get result of expected type from the Ethereum node")}
        return res
    }

}

// MARK: - Private

extension ST20 {

    private func updateTransactionAndContract(from: EthereumAddress) {
        transaction.from = from
        transaction.to = address
        contract.transaction = transaction
    }

}<|MERGE_RESOLUTION|>--- conflicted
+++ resolved
@@ -13,13 +13,13 @@
 protocol IST20: IERC20 {
     // off-chain hash
     func tokenDetails() async throws -> [UInt32]
-
+    
     // transfer, transferFrom must respect the result of verifyTransfer
     func verifyTransfer(from: EthereumAddress, originalOwner: EthereumAddress, to: EthereumAddress, amount: String) async throws -> WriteOperation
-
+    
     // used to create tokens
     func mint(from: EthereumAddress, investor: EthereumAddress, amount: String) async throws -> WriteOperation
-
+    
     // Burn function used to burn the securityToken
     func burn(from: EthereumAddress, amount: String) async throws -> WriteOperation
 }
@@ -34,9 +34,9 @@
     public var provider: Web3Provider
     public var address: EthereumAddress
     public var abi: String
-
+    
     public let contract: Web3.Contract
-
+    
     public init(web3: Web3, provider: Web3Provider, address: EthereumAddress, abi: String = Web3.Utils.st20ABI, transaction: CodableTransaction = .emptyTransaction) {
         self.web3 = web3
         self.provider = provider
@@ -48,19 +48,14 @@
         contract = web3.contract(abi, at: address)!
         basePropertiesProvider = ERC20BasePropertiesProvider(contract: contract)
     }
-
+    
     func tokenDetails() async throws -> [UInt32] {
-<<<<<<< HEAD
-        let contract = self.contract
-        self.transaction.callOnBlock = .latest
-        let result = try await contract.createReadOperation("tokenDetails", parameters: [], extraData: Data() )!.callContractMethod()
-=======
-        let result = try await contract.createReadOperation("tokenDetails", parameters: [] as [AnyObject], extraData: Data())!.callContractMethod()
->>>>>>> 496a9fd1
+        let result = try await contract.createReadOperation("tokenDetails", parameters: [])!.callContractMethod()
+        
         guard let res = result["0"] as? [UInt32] else {throw Web3Error.processingError(desc: "Failed to get result of expected type from the Ethereum node")}
         return res
     }
-
+    
     func verifyTransfer(from: EthereumAddress, originalOwner: EthereumAddress, to: EthereumAddress, amount: String) async throws -> WriteOperation {
         transaction.callOnBlock = .latest
         updateTransactionAndContract(from: from)
@@ -70,20 +65,16 @@
         guard let dec = callResult["0"], let decTyped = dec as? BigUInt else {
             throw Web3Error.inputError(desc: "Contract may be not ERC20 compatible, can not get decimals")}
         decimals = decTyped
-
-        let intDecimals = Int(decimals)
-        guard let value = Utilities.parseToBigUInt(amount, decimals: intDecimals) else {
-            throw Web3Error.inputError(desc: "Can not parse inputted amount")
-        }
-
-<<<<<<< HEAD
+        
+        let intDecimals = Int(decimals)
+        guard let value = Utilities.parseToBigUInt(amount, decimals: intDecimals) else {
+            throw Web3Error.inputError(desc: "Can not parse inputted amount")
+        }
+        
         let tx = contract.createWriteOperation("verifyTransfer", parameters: [originalOwner, to, value])!
-=======
-        let tx = contract.createWriteOperation("verifyTransfer", parameters: [originalOwner, to, value] as [AnyObject])!
->>>>>>> 496a9fd1
-        return tx
-    }
-
+        return tx
+    }
+    
     func mint(from: EthereumAddress, investor: EthereumAddress, amount: String) async throws -> WriteOperation {
         transaction.callOnBlock = .latest
         updateTransactionAndContract(from: from)
@@ -93,20 +84,16 @@
         guard let dec = callResult["0"], let decTyped = dec as? BigUInt else {
             throw Web3Error.inputError(desc: "Contract may be not ERC20 compatible, can not get decimals")}
         decimals = decTyped
-
-        let intDecimals = Int(decimals)
-        guard let value = Utilities.parseToBigUInt(amount, decimals: intDecimals) else {
-            throw Web3Error.inputError(desc: "Can not parse inputted amount")
-        }
-
-<<<<<<< HEAD
+        
+        let intDecimals = Int(decimals)
+        guard let value = Utilities.parseToBigUInt(amount, decimals: intDecimals) else {
+            throw Web3Error.inputError(desc: "Can not parse inputted amount")
+        }
+        
         let tx = contract.createWriteOperation("mint", parameters: [investor, value])!
-=======
-        let tx = contract.createWriteOperation("mint", parameters: [investor, value] as [AnyObject])!
->>>>>>> 496a9fd1
-        return tx
-    }
-
+        return tx
+    }
+    
     public func burn(from: EthereumAddress, amount: String) async throws -> WriteOperation {
         transaction.callOnBlock = .latest
         updateTransactionAndContract(from: from)
@@ -116,43 +103,30 @@
         guard let dec = callResult["0"], let decTyped = dec as? BigUInt else {
             throw Web3Error.inputError(desc: "Contract may be not ERC20 compatible, can not get decimals")}
         decimals = decTyped
-
-        let intDecimals = Int(decimals)
-        guard let value = Utilities.parseToBigUInt(amount, decimals: intDecimals) else {
-            throw Web3Error.inputError(desc: "Can not parse inputted amount")
-        }
-<<<<<<< HEAD
+        
+        let intDecimals = Int(decimals)
+        guard let value = Utilities.parseToBigUInt(amount, decimals: intDecimals) else {
+            throw Web3Error.inputError(desc: "Can not parse inputted amount")
+        }
+        
         let tx = contract.createWriteOperation("burn", parameters: [value])!
-=======
-        let tx = contract.createWriteOperation("burn", parameters: [value] as [AnyObject])!
->>>>>>> 496a9fd1
-        return tx
-    }
-
+        return tx
+    }
+    
     public func getBalance(account: EthereumAddress) async throws -> BigUInt {
-<<<<<<< HEAD
-        let contract = self.contract
-        self.transaction.callOnBlock = .latest
-        let result = try await contract.createReadOperation("balanceOf", parameters: [account], extraData: Data() )!.callContractMethod()
-=======
-        let result = try await contract.createReadOperation("balanceOf", parameters: [account] as [AnyObject], extraData: Data())!.callContractMethod()
->>>>>>> 496a9fd1
+        let result = try await contract.createReadOperation("balanceOf", parameters: [account])!.callContractMethod()
+        
         guard let res = result["0"] as? BigUInt else {throw Web3Error.processingError(desc: "Failed to get result of expected type from the Ethereum node")}
         return res
     }
-
+    
     public func getAllowance(originalOwner: EthereumAddress, delegate: EthereumAddress) async throws -> BigUInt {
-<<<<<<< HEAD
-        let contract = self.contract
-        self.transaction.callOnBlock = .latest
-        let result = try await contract.createReadOperation("allowance", parameters: [originalOwner, delegate], extraData: Data() )!.callContractMethod()
-=======
-        let result = try await contract.createReadOperation("allowance", parameters: [originalOwner, delegate] as [AnyObject], extraData: Data())!.callContractMethod()
->>>>>>> 496a9fd1
+        let result = try await contract.createReadOperation("allowance", parameters: [originalOwner, delegate])!.callContractMethod()
+        
         guard let res = result["0"] as? BigUInt else {throw Web3Error.processingError(desc: "Failed to get result of expected type from the Ethereum node")}
         return res
     }
-
+    
     public func transfer(from: EthereumAddress, to: EthereumAddress, amount: String) async throws -> WriteOperation {
         transaction.callOnBlock = .latest
         updateTransactionAndContract(from: from)
@@ -162,19 +136,16 @@
         guard let dec = callResult["0"], let decTyped = dec as? BigUInt else {
             throw Web3Error.inputError(desc: "Contract may be not ERC20 compatible, can not get decimals")}
         decimals = decTyped
-
-        let intDecimals = Int(decimals)
-        guard let value = Utilities.parseToBigUInt(amount, decimals: intDecimals) else {
-            throw Web3Error.inputError(desc: "Can not parse inputted amount")
-        }
-<<<<<<< HEAD
+        
+        let intDecimals = Int(decimals)
+        guard let value = Utilities.parseToBigUInt(amount, decimals: intDecimals) else {
+            throw Web3Error.inputError(desc: "Can not parse inputted amount")
+        }
+        
         let tx = contract.createWriteOperation("transfer", parameters: [to, value])!
-=======
-        let tx = contract.createWriteOperation("transfer", parameters: [to, value] as [AnyObject])!
->>>>>>> 496a9fd1
-        return tx
-    }
-
+        return tx
+    }
+    
     public func transferFrom(from: EthereumAddress, to: EthereumAddress, originalOwner: EthereumAddress, amount: String) async throws -> WriteOperation {
         transaction.callOnBlock = .latest
         updateTransactionAndContract(from: from)
@@ -184,20 +155,16 @@
         guard let dec = callResult["0"], let decTyped = dec as? BigUInt else {
             throw Web3Error.inputError(desc: "Contract may be not ERC20 compatible, can not get decimals")}
         decimals = decTyped
-
-        let intDecimals = Int(decimals)
-        guard let value = Utilities.parseToBigUInt(amount, decimals: intDecimals) else {
-            throw Web3Error.inputError(desc: "Can not parse inputted amount")
-        }
-
-<<<<<<< HEAD
+        
+        let intDecimals = Int(decimals)
+        guard let value = Utilities.parseToBigUInt(amount, decimals: intDecimals) else {
+            throw Web3Error.inputError(desc: "Can not parse inputted amount")
+        }
+        
         let tx = contract.createWriteOperation("transferFrom", parameters: [originalOwner, to, value])!
-=======
-        let tx = contract.createWriteOperation("transferFrom", parameters: [originalOwner, to, value] as [AnyObject])!
->>>>>>> 496a9fd1
-        return tx
-    }
-
+        return tx
+    }
+    
     public func setAllowance(from: EthereumAddress, to: EthereumAddress, newAmount: String) async throws -> WriteOperation {
         transaction.callOnBlock = .latest
         updateTransactionAndContract(from: from)
@@ -207,20 +174,16 @@
         guard let dec = callResult["0"], let decTyped = dec as? BigUInt else {
             throw Web3Error.inputError(desc: "Contract may be not ERC20 compatible, can not get decimals")}
         decimals = decTyped
-
+        
         let intDecimals = Int(decimals)
         guard let value = Utilities.parseToBigUInt(newAmount, decimals: intDecimals) else {
             throw Web3Error.inputError(desc: "Can not parse inputted amount")
         }
-
-<<<<<<< HEAD
+        
         let tx = contract.createWriteOperation("setAllowance", parameters: [to, value])!
-=======
-        let tx = contract.createWriteOperation("setAllowance", parameters: [to, value] as [AnyObject])!
->>>>>>> 496a9fd1
-        return tx
-    }
-
+        return tx
+    }
+    
     public func approve(from: EthereumAddress, spender: EthereumAddress, amount: String) async throws -> WriteOperation {
         transaction.callOnBlock = .latest
         updateTransactionAndContract(from: from)
@@ -230,42 +193,33 @@
         guard let dec = callResult["0"], let decTyped = dec as? BigUInt else {
             throw Web3Error.inputError(desc: "Contract may be not ERC20 compatible, can not get decimals")}
         decimals = decTyped
-
-        let intDecimals = Int(decimals)
-        guard let value = Utilities.parseToBigUInt(amount, decimals: intDecimals) else {
-            throw Web3Error.inputError(desc: "Can not parse inputted amount")
-        }
-
-<<<<<<< HEAD
+        
+        let intDecimals = Int(decimals)
+        guard let value = Utilities.parseToBigUInt(amount, decimals: intDecimals) else {
+            throw Web3Error.inputError(desc: "Can not parse inputted amount")
+        }
+        
         let tx = contract.createWriteOperation("approve", parameters: [spender, value])!
-=======
-        let tx = contract.createWriteOperation("approve", parameters: [spender, value] as [AnyObject])!
->>>>>>> 496a9fd1
-        return tx
-    }
-
+        return tx
+    }
+    
     public func totalSupply() async throws -> BigUInt {
-<<<<<<< HEAD
-        let contract = self.contract
-        self.transaction.callOnBlock = .latest
-        let result = try await contract.createReadOperation("totalSupply", parameters: [Any](), extraData: Data() )!.callContractMethod()
-=======
-        let result = try await contract.createReadOperation("totalSupply", parameters: [AnyObject](), extraData: Data())!.callContractMethod()
->>>>>>> 496a9fd1
+        let result = try await contract.createReadOperation("totalSupply")!.callContractMethod()
+        
         guard let res = result["0"] as? BigUInt else {throw Web3Error.processingError(desc: "Failed to get result of expected type from the Ethereum node")}
         return res
     }
-
+    
 }
 
 // MARK: - Private
 
 extension ST20 {
-
+    
     private func updateTransactionAndContract(from: EthereumAddress) {
         transaction.from = from
         transaction.to = address
         contract.transaction = transaction
     }
-
+    
 }