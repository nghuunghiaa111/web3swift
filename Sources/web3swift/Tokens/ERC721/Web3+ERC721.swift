//
//  Created by Alex Vlasov.
//  Copyright © 2018 Alex Vlasov. All rights reserved.
//

import Foundation
import BigInt
import Web3Core

// Non-Fungible Token Standard
protocol IERC721: IERC165 {

    func getBalance(account: EthereumAddress) async throws -> BigUInt

    func getOwner(tokenId: BigUInt) async throws -> EthereumAddress

    func transferFrom(from: EthereumAddress, to: EthereumAddress, originalOwner: EthereumAddress, tokenId: BigUInt) async throws -> WriteOperation

    func safeTransferFrom(from: EthereumAddress, to: EthereumAddress, originalOwner: EthereumAddress, tokenId: BigUInt) async throws -> WriteOperation

    func safeTransferFrom(from: EthereumAddress, to: EthereumAddress, originalOwner: EthereumAddress, tokenId: BigUInt, data: [UInt8]) async throws -> WriteOperation

    func transfer(from: EthereumAddress, to: EthereumAddress, tokenId: BigUInt) async throws -> WriteOperation

    func approve(from: EthereumAddress, approved: EthereumAddress, tokenId: BigUInt) async throws -> WriteOperation

    func setApprovalForAll(from: EthereumAddress, operator user: EthereumAddress, approved: Bool) async throws -> WriteOperation

    func getApproved(tokenId: BigUInt) async throws -> EthereumAddress

    func isApprovedForAll(owner: EthereumAddress, operator user: EthereumAddress) async throws -> Bool
}

protocol IERC721Metadata {

    func name() async throws -> String

    func symbol() async throws -> String

    func tokenURI(tokenId: BigUInt) async throws -> String

}

protocol IERC721Enumerable {

    func totalSupply() async throws -> BigUInt

    func tokenByIndex(index: BigUInt) async throws -> BigUInt

    func tokenOfOwnerByIndex(owner: EthereumAddress, index: BigUInt) async throws -> BigUInt
}

// This namespace contains functions to work with ERC721 tokens.
// can be imperatively read and saved
public class ERC721: IERC721 {

    private var _tokenId: BigUInt?
    private var _hasReadProperties: Bool = false

    public var transaction: CodableTransaction
    public var web3: Web3
    public var provider: Web3Provider
    public var address: EthereumAddress

    lazy var contract: Web3.Contract = {
        let contract = self.web3.contract(Web3.Utils.erc721ABI, at: self.address, abiVersion: 2)
        precondition(contract != nil)
        return contract!
    }()

    public init(web3: Web3, provider: Web3Provider, address: EthereumAddress, transaction: CodableTransaction = .emptyTransaction) {
        self.web3 = web3
        self.provider = provider
        self.address = address
        self.transaction = transaction

    }

    public func tokenId() async throws -> BigUInt {
        try await self.readProperties()
        if self._tokenId != nil {
            return self._tokenId!
        }
        return 0
    }

    public func readProperties() async throws {
        if self._hasReadProperties {
            return
        }
        guard contract.contract.address != nil else {return}

        async let tokenIdPromise = contract.createReadOperation("tokenId", parameters: [Any](), extraData: Data())?.callContractMethod()

        guard let tokenIdResult = try await tokenIdPromise else {return}
        guard let tokenId = tokenIdResult["0"] as? BigUInt else {return}
        self._tokenId = tokenId

        self._hasReadProperties = true

    }

    public func getBalance(account: EthereumAddress) async throws -> BigUInt {
<<<<<<< HEAD
        let contract = self.contract
        self.transaction.callOnBlock = .latest
        let result = try await contract.createReadOperation("balanceOf", parameters: [account], extraData: Data() )!.callContractMethod()
=======
        let result = try await contract.createReadOperation("balanceOf", parameters: [account] as [AnyObject], extraData: Data())!.callContractMethod()
>>>>>>> 496a9fd1
        guard let res = result["0"] as? BigUInt else {throw Web3Error.processingError(desc: "Failed to get result of expected type from the Ethereum node")}
        return res
    }

    public func getOwner(tokenId: BigUInt) async throws -> EthereumAddress {
<<<<<<< HEAD
        let contract = self.contract
        self.transaction.callOnBlock = .latest
        let result = try await contract.createReadOperation("ownerOf", parameters: [tokenId], extraData: Data() )!.callContractMethod()
=======
        let result = try await contract.createReadOperation("ownerOf", parameters: [tokenId] as [AnyObject], extraData: Data())!.callContractMethod()
>>>>>>> 496a9fd1
        guard let res = result["0"] as? EthereumAddress else {throw Web3Error.processingError(desc: "Failed to get result of expected type from the Ethereum node")}
        return res
    }

    public func getApproved(tokenId: BigUInt) async throws -> EthereumAddress {
<<<<<<< HEAD
        let contract = self.contract
        self.transaction.callOnBlock = .latest
        let result = try await contract.createReadOperation("getApproved", parameters: [tokenId], extraData: Data() )!.callContractMethod()
=======
        let result = try await contract.createReadOperation("getApproved", parameters: [tokenId] as [AnyObject], extraData: Data())!.callContractMethod()
>>>>>>> 496a9fd1
        guard let res = result["0"] as? EthereumAddress else {throw Web3Error.processingError(desc: "Failed to get result of expected type from the Ethereum node")}
        return res
    }

    public func transfer(from: EthereumAddress, to: EthereumAddress, tokenId: BigUInt) throws -> WriteOperation {
<<<<<<< HEAD
        let contract = self.contract
        self.transaction.from = from
        self.transaction.to = self.address

        let tx = contract.createWriteOperation("transfer", parameters: [to, tokenId])!
=======
        updateTransactionAndContract(from: from)
        let tx = contract.createWriteOperation("transfer", parameters: [to, tokenId] as [AnyObject])!
>>>>>>> 496a9fd1
        return tx
    }

    public func transferFrom(from: EthereumAddress, to: EthereumAddress, originalOwner: EthereumAddress, tokenId: BigUInt) throws -> WriteOperation {
<<<<<<< HEAD
        let contract = self.contract
        self.transaction.from = from
        self.transaction.to = self.address

        let tx = contract.createWriteOperation("transferFrom", parameters: [originalOwner, to, tokenId])!
=======
        updateTransactionAndContract(from: from)
        let tx = contract.createWriteOperation("transferFrom", parameters: [originalOwner, to, tokenId] as [AnyObject])!
>>>>>>> 496a9fd1
        return tx
    }

    public func safeTransferFrom(from: EthereumAddress, to: EthereumAddress, originalOwner: EthereumAddress, tokenId: BigUInt) throws -> WriteOperation {
<<<<<<< HEAD
        let contract = self.contract
        self.transaction.from = from
        self.transaction.to = self.address

        let tx = contract.createWriteOperation("safeTransferFrom", parameters: [originalOwner, to, tokenId])!
=======
        updateTransactionAndContract(from: from)
        let tx = contract.createWriteOperation("safeTransferFrom", parameters: [originalOwner, to, tokenId] as [AnyObject])!
>>>>>>> 496a9fd1
        return tx
    }

    public func safeTransferFrom(from: EthereumAddress, to: EthereumAddress, originalOwner: EthereumAddress, tokenId: BigUInt, data: [UInt8]) throws -> WriteOperation {
<<<<<<< HEAD
        let contract = self.contract
        self.transaction.from = from
        self.transaction.to = self.address

        let tx = contract.createWriteOperation("safeTransferFrom", parameters: [originalOwner, to, tokenId, data])!
=======
        updateTransactionAndContract(from: from)
        let tx = contract.createWriteOperation("safeTransferFrom", parameters: [originalOwner, to, tokenId, data] as [AnyObject])!
>>>>>>> 496a9fd1
        return tx
    }

    public func approve(from: EthereumAddress, approved: EthereumAddress, tokenId: BigUInt) throws -> WriteOperation {
<<<<<<< HEAD
        let contract = self.contract
        self.transaction.from = from
        self.transaction.to = self.address

        let tx = contract.createWriteOperation("approve", parameters: [approved, tokenId])!
=======
        updateTransactionAndContract(from: from)
        let tx = contract.createWriteOperation("approve", parameters: [approved, tokenId] as [AnyObject])!
>>>>>>> 496a9fd1
        return tx
    }

    public func setApprovalForAll(from: EthereumAddress, operator user: EthereumAddress, approved: Bool) throws -> WriteOperation {
<<<<<<< HEAD
        let contract = self.contract
        self.transaction.from = from
        self.transaction.to = self.address

        let tx = contract.createWriteOperation("setApprovalForAll", parameters: [user, approved])!
=======
        updateTransactionAndContract(from: from)
        let tx = contract.createWriteOperation("setApprovalForAll", parameters: [user, approved] as [AnyObject])!
>>>>>>> 496a9fd1
        return tx
    }

    public func isApprovedForAll(owner: EthereumAddress, operator user: EthereumAddress) async throws -> Bool {
<<<<<<< HEAD
        let contract = self.contract
        self.transaction.callOnBlock = .latest
        let result = try await contract.createReadOperation("isApprovedForAll", parameters: [owner, user], extraData: Data() )!.callContractMethod()
=======
        let result = try await contract.createReadOperation("isApprovedForAll", parameters: [owner, user] as [AnyObject], extraData: Data())!.callContractMethod()
>>>>>>> 496a9fd1
        guard let res = result["0"] as? Bool else {throw Web3Error.processingError(desc: "Failed to get result of expected type from the Ethereum node")}
        return res
    }

    public func supportsInterface(interfaceID: String) async throws -> Bool {
<<<<<<< HEAD
        let contract = self.contract
        transaction.callOnBlock = .latest
        let result = try await contract.createReadOperation("supportsInterface", parameters: [interfaceID], extraData: Data() )!.callContractMethod()
=======
        let result = try await contract.createReadOperation("supportsInterface", parameters: [interfaceID] as [AnyObject], extraData: Data())!.callContractMethod()
>>>>>>> 496a9fd1
        guard let res = result["0"] as? Bool else {throw Web3Error.processingError(desc: "Failed to get result of expected type from the Ethereum node")}
        return res
    }

}

// MARK: - Private

extension ERC721 {

    private func updateTransactionAndContract(from: EthereumAddress) {
        transaction.from = from
        transaction.to = address
        contract.transaction = transaction
    }

}

// MARK: - IERC721Enumerable

extension ERC721: IERC721Enumerable {

    public func totalSupply() async throws -> BigUInt {
<<<<<<< HEAD
        let contract = self.contract
        self.transaction.callOnBlock = .latest
        let result = try await contract.createReadOperation("totalSupply", parameters: [Any](), extraData: Data() )!.callContractMethod()
=======
        let result = try await contract.createReadOperation("totalSupply", parameters: [AnyObject](), extraData: Data())!.callContractMethod()
>>>>>>> 496a9fd1
        guard let res = result["0"] as? BigUInt else {throw Web3Error.processingError(desc: "Failed to get result of expected type from the Ethereum node")}
        return res
    }

    public func tokenByIndex(index: BigUInt) async throws -> BigUInt {
<<<<<<< HEAD
        let contract = self.contract
        self.transaction.callOnBlock = .latest
        let result = try await contract.createReadOperation("tokenByIndex", parameters: [index], extraData: Data() )!.callContractMethod()
=======
        let result = try await contract.createReadOperation("tokenByIndex", parameters: [index] as [AnyObject], extraData: Data())!.callContractMethod()
>>>>>>> 496a9fd1
        guard let res = result["0"] as? BigUInt else {throw Web3Error.processingError(desc: "Failed to get result of expected type from the Ethereum node")}
        return res
    }

    public func tokenOfOwnerByIndex(owner: EthereumAddress, index: BigUInt) async throws -> BigUInt {
<<<<<<< HEAD
        let contract = self.contract
        self.transaction.callOnBlock = .latest
        let result = try await contract.createReadOperation("tokenOfOwnerByIndex", parameters: [owner, index], extraData: Data() )!.callContractMethod()
=======
        let result = try await contract.createReadOperation("tokenOfOwnerByIndex", parameters: [owner, index] as [AnyObject], extraData: Data())!.callContractMethod()
>>>>>>> 496a9fd1
        guard let res = result["0"] as? BigUInt else {throw Web3Error.processingError(desc: "Failed to get result of expected type from the Ethereum node")}
        return res
    }

}

// MARK: - IERC721Metadata

// FIXME: Rewrite this to CodableTransaction
extension ERC721: IERC721Metadata {

    public func name() async throws -> String {
<<<<<<< HEAD
        let contract = self.contract
        self.transaction.callOnBlock = .latest
        let result = try await contract.createReadOperation("name", parameters: [Any](), extraData: Data() )!.callContractMethod()
=======
        let result = try await contract.createReadOperation("name", parameters: [AnyObject](), extraData: Data())!.callContractMethod()
>>>>>>> 496a9fd1
        guard let res = result["0"] as? String else {throw Web3Error.processingError(desc: "Failed to get result of expected type from the Ethereum node")}
        return res
    }

    public func symbol() async throws -> String {
<<<<<<< HEAD
        let contract = self.contract
        self.transaction.callOnBlock = .latest
        let result = try await contract.createReadOperation("symbol", parameters: [Any](), extraData: Data() )!.callContractMethod()
=======
        let result = try await contract.createReadOperation("symbol", parameters: [AnyObject](), extraData: Data())!.callContractMethod()
>>>>>>> 496a9fd1
        guard let res = result["0"] as? String else {throw Web3Error.processingError(desc: "Failed to get result of expected type from the Ethereum node")}
        return res
    }

    public func tokenURI(tokenId: BigUInt) async throws -> String {
<<<<<<< HEAD
        let contract = self.contract
        self.transaction.callOnBlock = .latest
        let result = try await contract.createReadOperation("tokenURI", parameters: [tokenId], extraData: Data() )!.callContractMethod()
=======
        let result = try await contract.createReadOperation("tokenURI", parameters: [tokenId] as [AnyObject], extraData: Data())!.callContractMethod()
>>>>>>> 496a9fd1
        guard let res = result["0"] as? String else {throw Web3Error.processingError(desc: "Failed to get result of expected type from the Ethereum node")}
        return res
    }

}<|MERGE_RESOLUTION|>--- conflicted
+++ resolved
@@ -90,7 +90,7 @@
         }
         guard contract.contract.address != nil else {return}
 
-        async let tokenIdPromise = contract.createReadOperation("tokenId", parameters: [Any](), extraData: Data())?.callContractMethod()
+        async let tokenIdPromise = contract.createReadOperation("tokenId")?.callContractMethod()
 
         guard let tokenIdResult = try await tokenIdPromise else {return}
         guard let tokenId = tokenIdResult["0"] as? BigUInt else {return}
@@ -101,145 +101,67 @@
     }
 
     public func getBalance(account: EthereumAddress) async throws -> BigUInt {
-<<<<<<< HEAD
-        let contract = self.contract
-        self.transaction.callOnBlock = .latest
-        let result = try await contract.createReadOperation("balanceOf", parameters: [account], extraData: Data() )!.callContractMethod()
-=======
-        let result = try await contract.createReadOperation("balanceOf", parameters: [account] as [AnyObject], extraData: Data())!.callContractMethod()
->>>>>>> 496a9fd1
+        let result = try await contract.createReadOperation("balanceOf", parameters: [account])!.callContractMethod()
         guard let res = result["0"] as? BigUInt else {throw Web3Error.processingError(desc: "Failed to get result of expected type from the Ethereum node")}
         return res
     }
 
     public func getOwner(tokenId: BigUInt) async throws -> EthereumAddress {
-<<<<<<< HEAD
-        let contract = self.contract
-        self.transaction.callOnBlock = .latest
-        let result = try await contract.createReadOperation("ownerOf", parameters: [tokenId], extraData: Data() )!.callContractMethod()
-=======
-        let result = try await contract.createReadOperation("ownerOf", parameters: [tokenId] as [AnyObject], extraData: Data())!.callContractMethod()
->>>>>>> 496a9fd1
+        let result = try await contract.createReadOperation("ownerOf", parameters: [tokenId])!.callContractMethod()
         guard let res = result["0"] as? EthereumAddress else {throw Web3Error.processingError(desc: "Failed to get result of expected type from the Ethereum node")}
         return res
     }
 
     public func getApproved(tokenId: BigUInt) async throws -> EthereumAddress {
-<<<<<<< HEAD
-        let contract = self.contract
-        self.transaction.callOnBlock = .latest
-        let result = try await contract.createReadOperation("getApproved", parameters: [tokenId], extraData: Data() )!.callContractMethod()
-=======
-        let result = try await contract.createReadOperation("getApproved", parameters: [tokenId] as [AnyObject], extraData: Data())!.callContractMethod()
->>>>>>> 496a9fd1
+        let result = try await contract.createReadOperation("getApproved", parameters: [tokenId])!.callContractMethod()
         guard let res = result["0"] as? EthereumAddress else {throw Web3Error.processingError(desc: "Failed to get result of expected type from the Ethereum node")}
         return res
     }
 
     public func transfer(from: EthereumAddress, to: EthereumAddress, tokenId: BigUInt) throws -> WriteOperation {
-<<<<<<< HEAD
-        let contract = self.contract
-        self.transaction.from = from
-        self.transaction.to = self.address
-
+        updateTransactionAndContract(from: from)
         let tx = contract.createWriteOperation("transfer", parameters: [to, tokenId])!
-=======
-        updateTransactionAndContract(from: from)
-        let tx = contract.createWriteOperation("transfer", parameters: [to, tokenId] as [AnyObject])!
->>>>>>> 496a9fd1
         return tx
     }
 
     public func transferFrom(from: EthereumAddress, to: EthereumAddress, originalOwner: EthereumAddress, tokenId: BigUInt) throws -> WriteOperation {
-<<<<<<< HEAD
-        let contract = self.contract
-        self.transaction.from = from
-        self.transaction.to = self.address
-
+        updateTransactionAndContract(from: from)
         let tx = contract.createWriteOperation("transferFrom", parameters: [originalOwner, to, tokenId])!
-=======
-        updateTransactionAndContract(from: from)
-        let tx = contract.createWriteOperation("transferFrom", parameters: [originalOwner, to, tokenId] as [AnyObject])!
->>>>>>> 496a9fd1
         return tx
     }
 
     public func safeTransferFrom(from: EthereumAddress, to: EthereumAddress, originalOwner: EthereumAddress, tokenId: BigUInt) throws -> WriteOperation {
-<<<<<<< HEAD
-        let contract = self.contract
-        self.transaction.from = from
-        self.transaction.to = self.address
-
+        updateTransactionAndContract(from: from)
         let tx = contract.createWriteOperation("safeTransferFrom", parameters: [originalOwner, to, tokenId])!
-=======
-        updateTransactionAndContract(from: from)
-        let tx = contract.createWriteOperation("safeTransferFrom", parameters: [originalOwner, to, tokenId] as [AnyObject])!
->>>>>>> 496a9fd1
         return tx
     }
 
     public func safeTransferFrom(from: EthereumAddress, to: EthereumAddress, originalOwner: EthereumAddress, tokenId: BigUInt, data: [UInt8]) throws -> WriteOperation {
-<<<<<<< HEAD
-        let contract = self.contract
-        self.transaction.from = from
-        self.transaction.to = self.address
-
+        updateTransactionAndContract(from: from)
         let tx = contract.createWriteOperation("safeTransferFrom", parameters: [originalOwner, to, tokenId, data])!
-=======
-        updateTransactionAndContract(from: from)
-        let tx = contract.createWriteOperation("safeTransferFrom", parameters: [originalOwner, to, tokenId, data] as [AnyObject])!
->>>>>>> 496a9fd1
         return tx
     }
 
     public func approve(from: EthereumAddress, approved: EthereumAddress, tokenId: BigUInt) throws -> WriteOperation {
-<<<<<<< HEAD
-        let contract = self.contract
-        self.transaction.from = from
-        self.transaction.to = self.address
-
+        updateTransactionAndContract(from: from)
         let tx = contract.createWriteOperation("approve", parameters: [approved, tokenId])!
-=======
-        updateTransactionAndContract(from: from)
-        let tx = contract.createWriteOperation("approve", parameters: [approved, tokenId] as [AnyObject])!
->>>>>>> 496a9fd1
         return tx
     }
 
     public func setApprovalForAll(from: EthereumAddress, operator user: EthereumAddress, approved: Bool) throws -> WriteOperation {
-<<<<<<< HEAD
-        let contract = self.contract
-        self.transaction.from = from
-        self.transaction.to = self.address
-
+        updateTransactionAndContract(from: from)
         let tx = contract.createWriteOperation("setApprovalForAll", parameters: [user, approved])!
-=======
-        updateTransactionAndContract(from: from)
-        let tx = contract.createWriteOperation("setApprovalForAll", parameters: [user, approved] as [AnyObject])!
->>>>>>> 496a9fd1
         return tx
     }
 
     public func isApprovedForAll(owner: EthereumAddress, operator user: EthereumAddress) async throws -> Bool {
-<<<<<<< HEAD
-        let contract = self.contract
-        self.transaction.callOnBlock = .latest
-        let result = try await contract.createReadOperation("isApprovedForAll", parameters: [owner, user], extraData: Data() )!.callContractMethod()
-=======
-        let result = try await contract.createReadOperation("isApprovedForAll", parameters: [owner, user] as [AnyObject], extraData: Data())!.callContractMethod()
->>>>>>> 496a9fd1
+        let result = try await contract.createReadOperation("isApprovedForAll", parameters: [owner, user])!.callContractMethod()
         guard let res = result["0"] as? Bool else {throw Web3Error.processingError(desc: "Failed to get result of expected type from the Ethereum node")}
         return res
     }
 
     public func supportsInterface(interfaceID: String) async throws -> Bool {
-<<<<<<< HEAD
-        let contract = self.contract
-        transaction.callOnBlock = .latest
-        let result = try await contract.createReadOperation("supportsInterface", parameters: [interfaceID], extraData: Data() )!.callContractMethod()
-=======
-        let result = try await contract.createReadOperation("supportsInterface", parameters: [interfaceID] as [AnyObject], extraData: Data())!.callContractMethod()
->>>>>>> 496a9fd1
+        let result = try await contract.createReadOperation("supportsInterface", parameters: [interfaceID])!.callContractMethod()
         guard let res = result["0"] as? Bool else {throw Web3Error.processingError(desc: "Failed to get result of expected type from the Ethereum node")}
         return res
     }
@@ -263,37 +185,19 @@
 extension ERC721: IERC721Enumerable {
 
     public func totalSupply() async throws -> BigUInt {
-<<<<<<< HEAD
-        let contract = self.contract
-        self.transaction.callOnBlock = .latest
-        let result = try await contract.createReadOperation("totalSupply", parameters: [Any](), extraData: Data() )!.callContractMethod()
-=======
-        let result = try await contract.createReadOperation("totalSupply", parameters: [AnyObject](), extraData: Data())!.callContractMethod()
->>>>>>> 496a9fd1
+        let result = try await contract.createReadOperation("totalSupply")!.callContractMethod()
         guard let res = result["0"] as? BigUInt else {throw Web3Error.processingError(desc: "Failed to get result of expected type from the Ethereum node")}
         return res
     }
 
     public func tokenByIndex(index: BigUInt) async throws -> BigUInt {
-<<<<<<< HEAD
-        let contract = self.contract
-        self.transaction.callOnBlock = .latest
-        let result = try await contract.createReadOperation("tokenByIndex", parameters: [index], extraData: Data() )!.callContractMethod()
-=======
-        let result = try await contract.createReadOperation("tokenByIndex", parameters: [index] as [AnyObject], extraData: Data())!.callContractMethod()
->>>>>>> 496a9fd1
+        let result = try await contract.createReadOperation("tokenByIndex", parameters: [index])!.callContractMethod()
         guard let res = result["0"] as? BigUInt else {throw Web3Error.processingError(desc: "Failed to get result of expected type from the Ethereum node")}
         return res
     }
 
     public func tokenOfOwnerByIndex(owner: EthereumAddress, index: BigUInt) async throws -> BigUInt {
-<<<<<<< HEAD
-        let contract = self.contract
-        self.transaction.callOnBlock = .latest
-        let result = try await contract.createReadOperation("tokenOfOwnerByIndex", parameters: [owner, index], extraData: Data() )!.callContractMethod()
-=======
-        let result = try await contract.createReadOperation("tokenOfOwnerByIndex", parameters: [owner, index] as [AnyObject], extraData: Data())!.callContractMethod()
->>>>>>> 496a9fd1
+        let result = try await contract.createReadOperation("tokenOfOwnerByIndex", parameters: [owner, index])!.callContractMethod()
         guard let res = result["0"] as? BigUInt else {throw Web3Error.processingError(desc: "Failed to get result of expected type from the Ethereum node")}
         return res
     }
@@ -306,37 +210,19 @@
 extension ERC721: IERC721Metadata {
 
     public func name() async throws -> String {
-<<<<<<< HEAD
-        let contract = self.contract
-        self.transaction.callOnBlock = .latest
-        let result = try await contract.createReadOperation("name", parameters: [Any](), extraData: Data() )!.callContractMethod()
-=======
-        let result = try await contract.createReadOperation("name", parameters: [AnyObject](), extraData: Data())!.callContractMethod()
->>>>>>> 496a9fd1
+        let result = try await contract.createReadOperation("name")!.callContractMethod()
         guard let res = result["0"] as? String else {throw Web3Error.processingError(desc: "Failed to get result of expected type from the Ethereum node")}
         return res
     }
 
     public func symbol() async throws -> String {
-<<<<<<< HEAD
-        let contract = self.contract
-        self.transaction.callOnBlock = .latest
-        let result = try await contract.createReadOperation("symbol", parameters: [Any](), extraData: Data() )!.callContractMethod()
-=======
-        let result = try await contract.createReadOperation("symbol", parameters: [AnyObject](), extraData: Data())!.callContractMethod()
->>>>>>> 496a9fd1
+        let result = try await contract.createReadOperation("symbol")!.callContractMethod()
         guard let res = result["0"] as? String else {throw Web3Error.processingError(desc: "Failed to get result of expected type from the Ethereum node")}
         return res
     }
 
     public func tokenURI(tokenId: BigUInt) async throws -> String {
-<<<<<<< HEAD
-        let contract = self.contract
-        self.transaction.callOnBlock = .latest
-        let result = try await contract.createReadOperation("tokenURI", parameters: [tokenId], extraData: Data() )!.callContractMethod()
-=======
-        let result = try await contract.createReadOperation("tokenURI", parameters: [tokenId] as [AnyObject], extraData: Data())!.callContractMethod()
->>>>>>> 496a9fd1
+        let result = try await contract.createReadOperation("tokenURI", parameters: [tokenId])!.callContractMethod()
         guard let res = result["0"] as? String else {throw Web3Error.processingError(desc: "Failed to get result of expected type from the Ethereum node")}
         return res
     }
