//
//  Web3+ERC1400.swift
//
//  Created by Anton Grigorev on 14/12/2018.
//  Copyright © 2018 The Matter Inc. All rights reserved.
//
import Foundation
import BigInt
import Web3Core

// Security Token Standard
protocol IERC1400: IERC20 {

    // Document Management
    func getDocument(name: Data) async throws -> (String, Data)
    func setDocument(from: EthereumAddress, name: Data, uri: String, documentHash: Data) async throws -> WriteOperation

    // Token Information
    func balanceOfByPartition(partition: Data, tokenHolder: EthereumAddress) async throws -> BigUInt
    func partitionsOf(tokenHolder: EthereumAddress) async throws -> [Data]

    // Transfers
    func transferWithData(from: EthereumAddress, to: EthereumAddress, amount: String, data: [UInt8]) async throws -> WriteOperation
    func transferFromWithData(from: EthereumAddress, to: EthereumAddress, originalOwner: EthereumAddress, amount: String, data: [UInt8]) async throws -> WriteOperation

    // Partition Token Transfers
    func transferByPartition(partition: Data, from: EthereumAddress, to: EthereumAddress, amount: String, data: [UInt8]) async throws -> WriteOperation
    func operatorTransferByPartition(partition: Data, from: EthereumAddress, to: EthereumAddress, originalOwner: EthereumAddress, amount: String, data: [UInt8], operatorData: [UInt8]) async throws -> WriteOperation

    // Controller Operation
    func isControllable() async throws -> Bool
    func controllerTransfer(from: EthereumAddress, to: EthereumAddress, originalOwner: EthereumAddress, amount: String, data: [UInt8], operatorData: [UInt8]) async throws -> WriteOperation
    func controllerRedeem(from: EthereumAddress, tokenHolder: EthereumAddress, amount: String, data: [UInt8], operatorData: [UInt8]) async throws -> WriteOperation

    // Operator Management
    func authorizeOperator(from: EthereumAddress, operator user: EthereumAddress) async throws -> WriteOperation
    func revokeOperator(from: EthereumAddress, operator user: EthereumAddress) async throws -> WriteOperation
    func authorizeOperatorByPartition(from: EthereumAddress, partition: Data, operator user: EthereumAddress) async throws -> WriteOperation
    func revokeOperatorByPartition(from: EthereumAddress, partition: Data, operator user: EthereumAddress) async throws -> WriteOperation

    // Operator Information
    func isOperator(operator user: EthereumAddress, tokenHolder: EthereumAddress) async throws -> Bool
    func isOperatorForPartition(partition: Data, operator user: EthereumAddress, tokenHolder: EthereumAddress) async throws -> Bool

    // Token Issuance
    func isIssuable() async throws -> Bool
    func issue(from: EthereumAddress, tokenHolder: EthereumAddress, amount: String, data: [UInt8]) async throws -> WriteOperation
    func issueByPartition(from: EthereumAddress, partition: Data, tokenHolder: EthereumAddress, amount: String, data: [UInt8]) async throws -> WriteOperation

    // Token Redemption
    func redeem(from: EthereumAddress, amount: String, data: [UInt8]) async throws -> WriteOperation
    func redeemFrom(from: EthereumAddress, tokenHolder: EthereumAddress, amount: String, data: [UInt8]) async throws -> WriteOperation
    func redeemByPartition(from: EthereumAddress, partition: Data, amount: String, data: [UInt8]) async throws -> WriteOperation
    func operatorRedeemByPartition(from: EthereumAddress, partition: Data, tokenHolder: EthereumAddress, amount: String, operatorData: [UInt8]) async throws -> WriteOperation

    // Transfer Validity
    func canTransfer(to: EthereumAddress, amount: String, data: [UInt8]) async throws -> ([UInt8], Data)
    func canTransferFrom(originalOwner: EthereumAddress, to: EthereumAddress, amount: String, data: [UInt8]) async throws -> ([UInt8], Data)
    func canTransferByPartition(originalOwner: EthereumAddress, to: EthereumAddress, partition: Data, amount: String, data: [UInt8]) async throws -> ([UInt8], Data, Data)
}

// This namespace contains functions to work with ERC1400 tokens.
// variables are lazyly evaluated or global token information (name, ticker, total supply)
// can be imperatively read and saved
// FIXME: Rewrite this to CodableTransaction
public class ERC1400: IERC1400, ERC20BaseProperties {
    public private(set) var basePropertiesProvider: ERC20BasePropertiesProvider
    public var transaction: CodableTransaction
    public var web3: Web3
    public var provider: Web3Provider
    public var address: EthereumAddress
    public var abi: String

    public let contract: Web3.Contract

    public init(web3: Web3, provider: Web3Provider, address: EthereumAddress, abi: String = Web3.Utils.erc1400ABI, transaction: CodableTransaction = .emptyTransaction) {
        self.web3 = web3
        self.provider = provider
        self.address = address
        self.transaction = transaction
        self.transaction.to = address
        self.abi = abi
        // TODO: Make `init` and `web3.contract.init` throwing. Forced because this should fail if ABI is wrongly configured
        contract = web3.contract(abi, at: address)!
        basePropertiesProvider = ERC20BasePropertiesProvider(contract: contract)
    }

    public func getBalance(account: EthereumAddress) async throws -> BigUInt {
<<<<<<< HEAD
        let contract = self.contract
        self.transaction.callOnBlock = .latest
        let result = try await contract.createReadOperation("balanceOf", parameters: [account], extraData: Data() )!.callContractMethod()
=======
        let result = try await contract.createReadOperation("balanceOf", parameters: [account] as [AnyObject], extraData: Data())!.callContractMethod()
>>>>>>> 496a9fd1
        guard let res = result["0"] as? BigUInt else {throw Web3Error.processingError(desc: "Failed to get result of expected type from the Ethereum node")}
        return res
    }

    public func getAllowance(originalOwner: EthereumAddress, delegate: EthereumAddress) async throws -> BigUInt {
<<<<<<< HEAD
        let contract = self.contract
        self.transaction.callOnBlock = .latest
        let result = try await contract.createReadOperation("allowance", parameters: [originalOwner, delegate], extraData: Data() )!.callContractMethod()
=======
        let result = try await contract.createReadOperation("allowance", parameters: [originalOwner, delegate] as [AnyObject], extraData: Data())!.callContractMethod()
>>>>>>> 496a9fd1
        guard let res = result["0"] as? BigUInt else {throw Web3Error.processingError(desc: "Failed to get result of expected type from the Ethereum node")}
        return res
    }

    public func transfer(from: EthereumAddress, to: EthereumAddress, amount: String) async throws -> WriteOperation {
        transaction.callOnBlock = .latest
        updateTransactionAndContract(from: from)
        // get the decimals manually
        let callResult = try await contract.createReadOperation("decimals" )!.callContractMethod()
        var decimals = BigUInt(0)
        guard let dec = callResult["0"], let decTyped = dec as? BigUInt else {
            throw Web3Error.inputError(desc: "Contract may be not ERC20 compatible, can not get decimals")}
        decimals = decTyped

        let intDecimals = Int(decimals)
        guard let value = Utilities.parseToBigUInt(amount, decimals: intDecimals) else {
            throw Web3Error.inputError(desc: "Can not parse inputted amount")
        }
<<<<<<< HEAD
        let tx = contract.createWriteOperation("transfer", parameters: [to, value])!
=======
        let tx = contract.createWriteOperation("transfer", parameters: [to, value] as [AnyObject])!
>>>>>>> 496a9fd1
        return tx
    }

    public func transferFrom(from: EthereumAddress, to: EthereumAddress, originalOwner: EthereumAddress, amount: String) async throws -> WriteOperation {
        transaction.callOnBlock = .latest
        updateTransactionAndContract(from: from)
        // get the decimals manually
        let callResult = try await contract.createReadOperation("decimals" )!.callContractMethod()
        var decimals = BigUInt(0)
        guard let dec = callResult["0"], let decTyped = dec as? BigUInt else {
            throw Web3Error.inputError(desc: "Contract may be not ERC20 compatible, can not get decimals")}
        decimals = decTyped

        let intDecimals = Int(decimals)
        guard let value = Utilities.parseToBigUInt(amount, decimals: intDecimals) else {
            throw Web3Error.inputError(desc: "Can not parse inputted amount")
        }

<<<<<<< HEAD
        let tx = contract.createWriteOperation("transferFrom", parameters: [originalOwner, to, value])!
=======
        let tx = contract.createWriteOperation("transferFrom", parameters: [originalOwner, to, value] as [AnyObject])!
>>>>>>> 496a9fd1
        return tx
    }

    public func setAllowance(from: EthereumAddress, to: EthereumAddress, newAmount: String) async throws -> WriteOperation {
        transaction.callOnBlock = .latest
        updateTransactionAndContract(from: from)
        // get the decimals manually
        let callResult = try await contract.createReadOperation("decimals" )!.callContractMethod()
        var decimals = BigUInt(0)
        guard let dec = callResult["0"], let decTyped = dec as? BigUInt else {
            throw Web3Error.inputError(desc: "Contract may be not ERC20 compatible, can not get decimals")}
        decimals = decTyped

        let intDecimals = Int(decimals)
        guard let value = Utilities.parseToBigUInt(newAmount, decimals: intDecimals) else {
            throw Web3Error.inputError(desc: "Can not parse inputted amount")
        }

<<<<<<< HEAD
        let tx = contract.createWriteOperation("setAllowance", parameters: [to, value])!
=======
        let tx = contract.createWriteOperation("setAllowance", parameters: [to, value] as [AnyObject])!
>>>>>>> 496a9fd1
        return tx
    }

    public func totalSupply() async throws -> BigUInt {
<<<<<<< HEAD
        let contract = self.contract
        self.transaction.callOnBlock = .latest
        let result = try await contract.createReadOperation("totalSupply", parameters: [Any](), extraData: Data() )!.callContractMethod()
=======
        let result = try await contract.createReadOperation("totalSupply", parameters: [AnyObject](), extraData: Data())!.callContractMethod()
>>>>>>> 496a9fd1
        guard let res = result["0"] as? BigUInt else {throw Web3Error.processingError(desc: "Failed to get result of expected type from the Ethereum node")}
        return res
    }

    public func approve(from: EthereumAddress, spender: EthereumAddress, amount: String) async throws -> WriteOperation {
        transaction.callOnBlock = .latest
        updateTransactionAndContract(from: from)
        // get the decimals manually
        let callResult = try await contract.createReadOperation("decimals" )!.callContractMethod()
        var decimals = BigUInt(0)
        guard let dec = callResult["0"], let decTyped = dec as? BigUInt else {
            throw Web3Error.inputError(desc: "Contract may be not ERC20 compatible, can not get decimals")}
        decimals = decTyped

        let intDecimals = Int(decimals)
        guard let value = Utilities.parseToBigUInt(amount, decimals: intDecimals) else {
            throw Web3Error.inputError(desc: "Can not parse inputted amount")
        }

<<<<<<< HEAD
        let tx = contract.createWriteOperation("approve", parameters: [spender, value])!
=======
        let tx = contract.createWriteOperation("approve", parameters: [spender, value] as [AnyObject])!
>>>>>>> 496a9fd1
        return tx
    }

    // ERC1400 methods
    public func getDocument(name: Data) async throws -> (String, Data) {
<<<<<<< HEAD
        let contract = self.contract
        self.transaction.callOnBlock = .latest
        let result = try await contract.createReadOperation("getDocument", parameters: [name], extraData: Data() )!.callContractMethod()
=======
        let result = try await contract.createReadOperation("getDocument", parameters: [name] as [AnyObject], extraData: Data())!.callContractMethod()
>>>>>>> 496a9fd1
        guard let res = result["0"] as? (String, Data) else {throw Web3Error.processingError(desc: "Failed to get result of expected type from the Ethereum node")}
        return res
    }

    public func setDocument(from: EthereumAddress, name: Data, uri: String, documentHash: Data) throws -> WriteOperation {
<<<<<<< HEAD
        let contract = self.contract
        self.transaction.from = from
        self.transaction.to = self.address

        let tx = contract.createWriteOperation("setDocument", parameters: [name, uri, documentHash])!
=======
        updateTransactionAndContract(from: from)
        let tx = contract.createWriteOperation("setDocument", parameters: [name, uri, documentHash] as [AnyObject])!
>>>>>>> 496a9fd1
        return tx
    }

    public func balanceOfByPartition(partition: Data, tokenHolder: EthereumAddress) async throws -> BigUInt {
<<<<<<< HEAD
        let contract = self.contract
        self.transaction.callOnBlock = .latest
        let result = try await contract.createReadOperation("balanceOfByPartition", parameters: [partition, tokenHolder], extraData: Data() )!.callContractMethod()
=======
        let result = try await contract.createReadOperation("balanceOfByPartition", parameters: [partition, tokenHolder] as [AnyObject], extraData: Data())!.callContractMethod()
>>>>>>> 496a9fd1
        guard let res = result["0"] as? BigUInt else {throw Web3Error.processingError(desc: "Failed to get result of expected type from the Ethereum node")}
        return res
    }

    public func partitionsOf(tokenHolder: EthereumAddress) async throws -> [Data] {
<<<<<<< HEAD
        let contract = self.contract
        self.transaction.callOnBlock = .latest
        let result = try await contract.createReadOperation("partitionsOf", parameters: [tokenHolder], extraData: Data() )!.callContractMethod()
=======
        let result = try await contract.createReadOperation("partitionsOf", parameters: [tokenHolder] as [AnyObject], extraData: Data())!.callContractMethod()
>>>>>>> 496a9fd1
        guard let res = result["0"] as? [Data] else {throw Web3Error.processingError(desc: "Failed to get result of expected type from the Ethereum node")}
        return res
    }

    public func transferWithData(from: EthereumAddress, to: EthereumAddress, amount: String, data: [UInt8]) async throws -> WriteOperation {
        transaction.callOnBlock = .latest
        updateTransactionAndContract(from: from)
        // get the decimals manually
        let callResult = try await contract.createReadOperation("decimals" )!.callContractMethod()
        var decimals = BigUInt(0)
        guard let dec = callResult["0"], let decTyped = dec as? BigUInt else {
            throw Web3Error.inputError(desc: "Contract may be not ERC20 compatible, can not get decimals")}
        decimals = decTyped

        let intDecimals = Int(decimals)
        guard let value = Utilities.parseToBigUInt(amount, decimals: intDecimals) else {
            throw Web3Error.inputError(desc: "Can not parse inputted amount")
        }

<<<<<<< HEAD
        let tx = contract.createWriteOperation("transferWithData", parameters: [to, value, data])!
=======
        let tx = contract.createWriteOperation("transferWithData", parameters: [to, value, data] as [AnyObject])!
>>>>>>> 496a9fd1
        return tx
    }

    public func transferFromWithData(from: EthereumAddress, to: EthereumAddress, originalOwner: EthereumAddress, amount: String, data: [UInt8]) async throws -> WriteOperation {
        transaction.callOnBlock = .latest
        updateTransactionAndContract(from: from)
        // get the decimals manually
        let callResult = try await contract.createReadOperation("decimals" )!.callContractMethod()
        var decimals = BigUInt(0)
        guard let dec = callResult["0"], let decTyped = dec as? BigUInt else {
            throw Web3Error.inputError(desc: "Contract may be not ERC20 compatible, can not get decimals")}
        decimals = decTyped

        let intDecimals = Int(decimals)
        guard let value = Utilities.parseToBigUInt(amount, decimals: intDecimals) else {
            throw Web3Error.inputError(desc: "Can not parse inputted amount")
        }

<<<<<<< HEAD
        let tx = contract.createWriteOperation("transferFromWithData", parameters: [originalOwner, to, value, data])!
=======
        let tx = contract.createWriteOperation("transferFromWithData", parameters: [originalOwner, to, value, data] as [AnyObject])!
>>>>>>> 496a9fd1
        return tx
    }

    public func transferByPartition(partition: Data, from: EthereumAddress, to: EthereumAddress, amount: String, data: [UInt8]) async throws -> WriteOperation {
        transaction.callOnBlock = .latest
        updateTransactionAndContract(from: from)
        // get the decimals manually
        let callResult = try await contract.createReadOperation("decimals" )!.callContractMethod()
        var decimals = BigUInt(0)
        guard let dec = callResult["0"], let decTyped = dec as? BigUInt else {
            throw Web3Error.inputError(desc: "Contract may be not ERC20 compatible, can not get decimals")}
        decimals = decTyped

        let intDecimals = Int(decimals)
        guard let value = Utilities.parseToBigUInt(amount, decimals: intDecimals) else {
            throw Web3Error.inputError(desc: "Can not parse inputted amount")
        }

<<<<<<< HEAD
        let tx = contract.createWriteOperation("transferByPartition", parameters: [partition, to, value, data])!
=======
        let tx = contract.createWriteOperation("transferByPartition", parameters: [partition, to, value, data] as [AnyObject])!
>>>>>>> 496a9fd1
        return tx
    }

    public func operatorTransferByPartition(partition: Data, from: EthereumAddress, to: EthereumAddress, originalOwner: EthereumAddress, amount: String, data: [UInt8], operatorData: [UInt8]) async throws -> WriteOperation {
        transaction.callOnBlock = .latest
        updateTransactionAndContract(from: from)
        // get the decimals manually
        let callResult = try await contract.createReadOperation("decimals" )!.callContractMethod()
        var decimals = BigUInt(0)
        guard let dec = callResult["0"], let decTyped = dec as? BigUInt else {
            throw Web3Error.inputError(desc: "Contract may be not ERC20 compatible, can not get decimals")}
        decimals = decTyped

        let intDecimals = Int(decimals)
        guard let value = Utilities.parseToBigUInt(amount, decimals: intDecimals) else {
            throw Web3Error.inputError(desc: "Can not parse inputted amount")
        }

<<<<<<< HEAD
        let tx = contract.createWriteOperation("operatorTransferByPartition", parameters: [partition, originalOwner, to, value, data, operatorData])!
=======
        let tx = contract.createWriteOperation("operatorTransferByPartition", parameters: [partition, originalOwner, to, value, data, operatorData] as [AnyObject])!
>>>>>>> 496a9fd1
        return tx
    }

    public func isControllable() async throws -> Bool {
<<<<<<< HEAD
        let contract = self.contract
        self.transaction.callOnBlock = .latest
        let result = try await contract.createReadOperation("isControllable", parameters: [Any](), extraData: Data() )!.callContractMethod()
=======
        let result = try await contract.createReadOperation("isControllable", parameters: [AnyObject](), extraData: Data())!.callContractMethod()
>>>>>>> 496a9fd1
        guard let res = result["0"] as? Bool else {throw Web3Error.processingError(desc: "Failed to get result of expected type from the Ethereum node")}
        return res
    }

    public func controllerTransfer(from: EthereumAddress, to: EthereumAddress, originalOwner: EthereumAddress, amount: String, data: [UInt8], operatorData: [UInt8]) async throws -> WriteOperation {
        transaction.callOnBlock = .latest
        updateTransactionAndContract(from: from)
        // get the decimals manually
        let callResult = try await contract.createReadOperation("decimals" )!.callContractMethod()
        var decimals = BigUInt(0)
        guard let dec = callResult["0"], let decTyped = dec as? BigUInt else {
            throw Web3Error.inputError(desc: "Contract may be not ERC20 compatible, can not get decimals")}
        decimals = decTyped

        let intDecimals = Int(decimals)
        guard let value = Utilities.parseToBigUInt(amount, decimals: intDecimals) else {
            throw Web3Error.inputError(desc: "Can not parse inputted amount")
        }

<<<<<<< HEAD
        let tx = contract.createWriteOperation("controllerTransfer", parameters: [originalOwner, to, value, data, operatorData])!
=======
        let tx = contract.createWriteOperation("controllerTransfer", parameters: [originalOwner, to, value, data, operatorData] as [AnyObject])!
>>>>>>> 496a9fd1
        return tx
    }

    public func controllerRedeem(from: EthereumAddress, tokenHolder: EthereumAddress, amount: String, data: [UInt8], operatorData: [UInt8]) async throws -> WriteOperation {
        transaction.callOnBlock = .latest
        updateTransactionAndContract(from: from)
        // get the decimals manually
        let callResult = try await contract.createReadOperation("decimals" )!.callContractMethod()
        var decimals = BigUInt(0)
        guard let dec = callResult["0"], let decTyped = dec as? BigUInt else {
            throw Web3Error.inputError(desc: "Contract may be not ERC20 compatible, can not get decimals")}
        decimals = decTyped

        let intDecimals = Int(decimals)
        guard let value = Utilities.parseToBigUInt(amount, decimals: intDecimals) else {
            throw Web3Error.inputError(desc: "Can not parse inputted amount")
        }

<<<<<<< HEAD
        let tx = contract.createWriteOperation("controllerRedeem", parameters: [tokenHolder, value, data, operatorData])!
=======
        let tx = contract.createWriteOperation("controllerRedeem", parameters: [tokenHolder, value, data, operatorData] as [AnyObject])!
>>>>>>> 496a9fd1
        return tx
    }

    public func authorizeOperator(from: EthereumAddress, operator user: EthereumAddress) throws -> WriteOperation {
<<<<<<< HEAD
        let contract = self.contract
        self.transaction.from = from
        self.transaction.to = self.address

        let tx = contract.createWriteOperation("authorizeOperator", parameters: [user])!
=======
        updateTransactionAndContract(from: from)
        let tx = contract.createWriteOperation("authorizeOperator", parameters: [user] as [AnyObject])!
>>>>>>> 496a9fd1
        return tx
    }

    public func revokeOperator(from: EthereumAddress, operator user: EthereumAddress) throws -> WriteOperation {
<<<<<<< HEAD
        let contract = self.contract
        self.transaction.from = from
        self.transaction.to = self.address

        let tx = contract.createWriteOperation("revokeOperator", parameters: [user])!
=======
        updateTransactionAndContract(from: from)
        let tx = contract.createWriteOperation("revokeOperator", parameters: [user] as [AnyObject])!
>>>>>>> 496a9fd1
        return tx
    }

    public func authorizeOperatorByPartition(from: EthereumAddress, partition: Data, operator user: EthereumAddress) throws -> WriteOperation {
<<<<<<< HEAD
        let contract = self.contract
        self.transaction.from = from
        self.transaction.to = self.address

        let tx = contract.createWriteOperation("authorizeOperatorByPartition", parameters: [partition, user])!
=======
        updateTransactionAndContract(from: from)
        let tx = contract.createWriteOperation("authorizeOperatorByPartition", parameters: [partition, user] as [AnyObject])!
>>>>>>> 496a9fd1
        return tx
    }

    public func revokeOperatorByPartition(from: EthereumAddress, partition: Data, operator user: EthereumAddress) throws -> WriteOperation {
<<<<<<< HEAD
        let contract = self.contract
        self.transaction.from = from
        self.transaction.to = self.address

        let tx = contract.createWriteOperation("revokeOperatorByPartition", parameters: [partition, user])!
=======
        updateTransactionAndContract(from: from)
        let tx = contract.createWriteOperation("revokeOperatorByPartition", parameters: [partition, user] as [AnyObject])!
>>>>>>> 496a9fd1
        return tx
    }

    public func isOperator(operator user: EthereumAddress, tokenHolder: EthereumAddress) async throws -> Bool {
<<<<<<< HEAD
        let contract = self.contract
        self.transaction.callOnBlock = .latest
        let result = try await contract.createReadOperation("isOperator", parameters: [user, tokenHolder], extraData: Data() )!.callContractMethod()
=======
        let result = try await contract.createReadOperation("isOperator", parameters: [user, tokenHolder] as [AnyObject], extraData: Data())!.callContractMethod()
>>>>>>> 496a9fd1
        guard let res = result["0"] as? Bool else {throw Web3Error.processingError(desc: "Failed to get result of expected type from the Ethereum node")}
        return res
    }

    public func isOperatorForPartition(partition: Data, operator user: EthereumAddress, tokenHolder: EthereumAddress) async throws -> Bool {
<<<<<<< HEAD
        let contract = self.contract
        self.transaction.callOnBlock = .latest
        let result = try await contract.createReadOperation("isOperatorForPartition", parameters: [partition, user, tokenHolder], extraData: Data() )!.callContractMethod()
=======
        let result = try await contract.createReadOperation("isOperatorForPartition", parameters: [partition, user, tokenHolder] as [AnyObject], extraData: Data())!.callContractMethod()
>>>>>>> 496a9fd1
        guard let res = result["0"] as? Bool else {throw Web3Error.processingError(desc: "Failed to get result of expected type from the Ethereum node")}
        return res
    }

    public func isIssuable() async throws -> Bool {
<<<<<<< HEAD
        let contract = self.contract
        self.transaction.callOnBlock = .latest
        let result = try await contract.createReadOperation("isIssuable", parameters: [Any](), extraData: Data() )!.callContractMethod()
=======
        let result = try await contract.createReadOperation("isIssuable", parameters: [AnyObject](), extraData: Data())!.callContractMethod()
>>>>>>> 496a9fd1
        guard let res = result["0"] as? Bool else {throw Web3Error.processingError(desc: "Failed to get result of expected type from the Ethereum node")}
        return res
    }

    public func issue(from: EthereumAddress, tokenHolder: EthereumAddress, amount: String, data: [UInt8]) async throws -> WriteOperation {
        transaction.callOnBlock = .latest
        updateTransactionAndContract(from: from)
        // get the decimals manually
        let callResult = try await contract.createReadOperation("decimals" )!.callContractMethod()
        var decimals = BigUInt(0)
        guard let dec = callResult["0"], let decTyped = dec as? BigUInt else {
            throw Web3Error.inputError(desc: "Contract may be not ERC20 compatible, can not get decimals")}
        decimals = decTyped

        let intDecimals = Int(decimals)
        guard let value = Utilities.parseToBigUInt(amount, decimals: intDecimals) else {
            throw Web3Error.inputError(desc: "Can not parse inputted amount")
        }

<<<<<<< HEAD
        let tx = contract.createWriteOperation("issue", parameters: [tokenHolder, value, data])!
=======
        let tx = contract.createWriteOperation("issue", parameters: [tokenHolder, value, data] as [AnyObject])!
>>>>>>> 496a9fd1
        return tx
    }

    public func issueByPartition(from: EthereumAddress, partition: Data, tokenHolder: EthereumAddress, amount: String, data: [UInt8]) async throws -> WriteOperation {
        transaction.callOnBlock = .latest
        updateTransactionAndContract(from: from)
        // get the decimals manually
        let callResult = try await contract.createReadOperation("decimals" )!.callContractMethod()
        var decimals = BigUInt(0)
        guard let dec = callResult["0"], let decTyped = dec as? BigUInt else {
            throw Web3Error.inputError(desc: "Contract may be not ERC20 compatible, can not get decimals")}
        decimals = decTyped

        let intDecimals = Int(decimals)
        guard let value = Utilities.parseToBigUInt(amount, decimals: intDecimals) else {
            throw Web3Error.inputError(desc: "Can not parse inputted amount")
        }

<<<<<<< HEAD
        let tx = contract.createWriteOperation("issueByPartition", parameters: [partition, tokenHolder, value, data])!
=======
        let tx = contract.createWriteOperation("issueByPartition", parameters: [partition, tokenHolder, value, data] as [AnyObject])!
>>>>>>> 496a9fd1
        return tx
    }

    public func redeem(from: EthereumAddress, amount: String, data: [UInt8]) async throws -> WriteOperation {
        transaction.callOnBlock = .latest
        updateTransactionAndContract(from: from)
        // get the decimals manually
        let callResult = try await contract.createReadOperation("decimals" )!.callContractMethod()
        var decimals = BigUInt(0)
        guard let dec = callResult["0"], let decTyped = dec as? BigUInt else {
            throw Web3Error.inputError(desc: "Contract may be not ERC20 compatible, can not get decimals")}
        decimals = decTyped

        let intDecimals = Int(decimals)
        guard let value = Utilities.parseToBigUInt(amount, decimals: intDecimals) else {
            throw Web3Error.inputError(desc: "Can not parse inputted amount")
        }

<<<<<<< HEAD
        let tx = contract.createWriteOperation("redeem", parameters: [value, data])!
=======
        let tx = contract.createWriteOperation("redeem", parameters: [value, data] as [AnyObject])!
>>>>>>> 496a9fd1
        return tx
    }

    public func redeemFrom(from: EthereumAddress, tokenHolder: EthereumAddress, amount: String, data: [UInt8]) async throws -> WriteOperation {
        transaction.callOnBlock = .latest
        updateTransactionAndContract(from: from)
        // get the decimals manually
        let callResult = try await contract.createReadOperation("decimals" )!.callContractMethod()
        var decimals = BigUInt(0)
        guard let dec = callResult["0"], let decTyped = dec as? BigUInt else {
            throw Web3Error.inputError(desc: "Contract may be not ERC20 compatible, can not get decimals")}
        decimals = decTyped

        let intDecimals = Int(decimals)
        guard let value = Utilities.parseToBigUInt(amount, decimals: intDecimals) else {
            throw Web3Error.inputError(desc: "Can not parse inputted amount")
        }

<<<<<<< HEAD
        let tx = contract.createWriteOperation("redeemFrom", parameters: [tokenHolder, value, data])!
=======
        let tx = contract.createWriteOperation("redeemFrom", parameters: [tokenHolder, value, data] as [AnyObject])!
>>>>>>> 496a9fd1
        return tx
    }

    public func redeemByPartition(from: EthereumAddress, partition: Data, amount: String, data: [UInt8]) async throws -> WriteOperation {
        transaction.callOnBlock = .latest
        updateTransactionAndContract(from: from)
        // get the decimals manually
        let callResult = try await contract.createReadOperation("decimals" )!.callContractMethod()
        var decimals = BigUInt(0)
        guard let dec = callResult["0"], let decTyped = dec as? BigUInt else {
            throw Web3Error.inputError(desc: "Contract may be not ERC20 compatible, can not get decimals")}
        decimals = decTyped

        let intDecimals = Int(decimals)
        guard let value = Utilities.parseToBigUInt(amount, decimals: intDecimals) else {
            throw Web3Error.inputError(desc: "Can not parse inputted amount")
        }

<<<<<<< HEAD
        let tx = contract.createWriteOperation("redeemByPartition", parameters: [partition, value, data])!
=======
        let tx = contract.createWriteOperation("redeemByPartition", parameters: [partition, value, data] as [AnyObject])!
>>>>>>> 496a9fd1
        return tx
    }

    public func operatorRedeemByPartition(from: EthereumAddress, partition: Data, tokenHolder: EthereumAddress, amount: String, operatorData: [UInt8]) async throws -> WriteOperation {
        transaction.callOnBlock = .latest
        updateTransactionAndContract(from: from)
        // get the decimals manually
        let callResult = try await contract.createReadOperation("decimals" )!.callContractMethod()
        var decimals = BigUInt(0)
        guard let dec = callResult["0"], let decTyped = dec as? BigUInt else {
            throw Web3Error.inputError(desc: "Contract may be not ERC20 compatible, can not get decimals")}
        decimals = decTyped

        let intDecimals = Int(decimals)
        guard let value = Utilities.parseToBigUInt(amount, decimals: intDecimals) else {
            throw Web3Error.inputError(desc: "Can not parse inputted amount")
        }

<<<<<<< HEAD
        let tx = contract.createWriteOperation("operatorRedeemByPartition", parameters: [partition, tokenHolder, value, operatorData])!
=======
        let tx = contract.createWriteOperation("operatorRedeemByPartition", parameters: [partition, tokenHolder, value, operatorData] as [AnyObject])!
>>>>>>> 496a9fd1
        return tx
    }

    public func canTransfer(to: EthereumAddress, amount: String, data: [UInt8]) async throws -> ([UInt8], Data) {
        // get the decimals manually
        let callResult = try await contract.createReadOperation("decimals" )!.callContractMethod()
        var decimals = BigUInt(0)
        guard let dec = callResult["0"], let decTyped = dec as? BigUInt else {
            throw Web3Error.inputError(desc: "Contract may be not ERC20 compatible, can not get decimals")}
        decimals = decTyped

        let intDecimals = Int(decimals)
        guard let value = Utilities.parseToBigUInt(amount, decimals: intDecimals) else {
            throw Web3Error.inputError(desc: "Can not parse inputted amount")
        }

<<<<<<< HEAD
        let result = try await contract.createReadOperation("canTransfer", parameters: [to, value, data], extraData: Data() )!.callContractMethod()
=======
        let result = try await contract.createReadOperation("canTransfer", parameters: [to, value, data] as [AnyObject], extraData: Data())!.callContractMethod()
>>>>>>> 496a9fd1
        guard let res = result["0"] as? ([UInt8], Data) else {throw Web3Error.processingError(desc: "Failed to get result of expected type from the Ethereum node")}
        return res
    }

    public func canTransferFrom(originalOwner: EthereumAddress, to: EthereumAddress, amount: String, data: [UInt8]) async throws -> ([UInt8], Data) {
        // get the decimals manually
        let callResult = try await contract.createReadOperation("decimals" )!.callContractMethod()
        var decimals = BigUInt(0)
        guard let dec = callResult["0"], let decTyped = dec as? BigUInt else {
            throw Web3Error.inputError(desc: "Contract may be not ERC20 compatible, can not get decimals")}
        decimals = decTyped

        let intDecimals = Int(decimals)
        guard let value = Utilities.parseToBigUInt(amount, decimals: intDecimals) else {
            throw Web3Error.inputError(desc: "Can not parse inputted amount")
        }

<<<<<<< HEAD
        let result = try await contract.createReadOperation("canTransfer", parameters: [originalOwner, to, value, data], extraData: Data() )!.callContractMethod()
=======
        let result = try await contract.createReadOperation("canTransfer", parameters: [originalOwner, to, value, data] as [AnyObject], extraData: Data())!.callContractMethod()
>>>>>>> 496a9fd1
        guard let res = result["0"] as? ([UInt8], Data) else {throw Web3Error.processingError(desc: "Failed to get result of expected type from the Ethereum node")}
        return res
    }

    public func canTransferByPartition(originalOwner: EthereumAddress, to: EthereumAddress, partition: Data, amount: String, data: [UInt8]) async throws -> ([UInt8], Data, Data) {
        // get the decimals manually
        let callResult = try await contract.createReadOperation("decimals" )!.callContractMethod()
        var decimals = BigUInt(0)
        guard let dec = callResult["0"], let decTyped = dec as? BigUInt else {
            throw Web3Error.inputError(desc: "Contract may be not ERC20 compatible, can not get decimals")}
        decimals = decTyped

        let intDecimals = Int(decimals)
        guard let value = Utilities.parseToBigUInt(amount, decimals: intDecimals) else {
            throw Web3Error.inputError(desc: "Can not parse inputted amount")
        }

<<<<<<< HEAD
        let result = try await contract.createReadOperation("canTransfer", parameters: [originalOwner, to, partition, value, data], extraData: Data() )!.callContractMethod()
=======
        let result = try await contract.createReadOperation("canTransfer", parameters: [originalOwner, to, partition, value, data] as [AnyObject], extraData: Data())!.callContractMethod()
>>>>>>> 496a9fd1
        guard let res = result["0"] as? ([UInt8], Data, Data) else {throw Web3Error.processingError(desc: "Failed to get result of expected type from the Ethereum node")}
        return res
    }
}

extension ERC1400: IERC777 {
    public func canImplementInterfaceForAddress(interfaceHash: Data, addr: EthereumAddress) async throws -> Data {
<<<<<<< HEAD
        let contract = self.contract
        self.transaction.callOnBlock = .latest
        let result = try await contract.createReadOperation("canImplementInterfaceForAddress", parameters: [interfaceHash, addr], extraData: Data() )!.callContractMethod()
=======
        let result = try await contract.createReadOperation("canImplementInterfaceForAddress", parameters: [interfaceHash, addr] as [AnyObject], extraData: Data())!.callContractMethod()
>>>>>>> 496a9fd1
        guard let res = result["0"] as? Data else {throw Web3Error.processingError(desc: "Failed to get result of expected type from the Ethereum node")}
        return res
    }

    public func getInterfaceImplementer(addr: EthereumAddress, interfaceHash: Data) async throws -> EthereumAddress {
<<<<<<< HEAD
        let contract = self.contract
        self.transaction.callOnBlock = .latest
        let result = try await contract.createReadOperation("getInterfaceImplementer", parameters: [addr, interfaceHash], extraData: Data() )!.callContractMethod()
=======
        let result = try await contract.createReadOperation("getInterfaceImplementer", parameters: [addr, interfaceHash] as [AnyObject], extraData: Data())!.callContractMethod()
>>>>>>> 496a9fd1
        guard let res = result["0"] as? EthereumAddress else {throw Web3Error.processingError(desc: "Failed to get result of expected type from the Ethereum node")}
        return res
    }

    public func setInterfaceImplementer(from: EthereumAddress, addr: EthereumAddress, interfaceHash: Data, implementer: EthereumAddress) throws -> WriteOperation {
<<<<<<< HEAD
        let contract = self.contract
        self.transaction.from = from
        self.transaction.to = self.address

        let tx = contract.createWriteOperation("setInterfaceImplementer", parameters: [addr, interfaceHash, implementer])!
=======
        updateTransactionAndContract(from: from)
        let tx = contract.createWriteOperation("setInterfaceImplementer", parameters: [addr, interfaceHash, implementer] as [AnyObject])!
>>>>>>> 496a9fd1
        return tx
    }

    public func setManager(from: EthereumAddress, addr: EthereumAddress, newManager: EthereumAddress) throws -> WriteOperation {
<<<<<<< HEAD
        let contract = self.contract
        self.transaction.from = from
        self.transaction.to = self.address

        let tx = contract.createWriteOperation("setManager", parameters: [addr, newManager])!
=======
        updateTransactionAndContract(from: from)
        let tx = contract.createWriteOperation("setManager", parameters: [addr, newManager] as [AnyObject])!
>>>>>>> 496a9fd1
        return tx
    }

    public func interfaceHash(interfaceName: String) async throws -> Data {
<<<<<<< HEAD
        let contract = self.contract
        self.transaction.callOnBlock = .latest
        let result = try await contract.createReadOperation("interfaceHash", parameters: [interfaceName], extraData: Data() )!.callContractMethod()
=======
        let result = try await contract.createReadOperation("interfaceHash", parameters: [interfaceName] as [AnyObject], extraData: Data())!.callContractMethod()
>>>>>>> 496a9fd1
        guard let res = result["0"] as? Data else {throw Web3Error.processingError(desc: "Failed to get result of expected type from the Ethereum node")}
        return res
    }

    public func updateERC165Cache(from: EthereumAddress, contract: EthereumAddress, interfaceId: [UInt8]) throws -> WriteOperation {
<<<<<<< HEAD
        let contract = self.contract
        self.transaction.from = from
        self.transaction.to = self.address

        let tx = contract.createWriteOperation("updateERC165Cache", parameters: [contract, interfaceId])!
=======
        updateTransactionAndContract(from: from)
        let tx = self.contract.createWriteOperation("updateERC165Cache", parameters: [contract, interfaceId] as [AnyObject])!
>>>>>>> 496a9fd1
        return tx
    }

    public func supportsInterface(interfaceID: String) async throws -> Bool {
<<<<<<< HEAD
        let contract = self.contract
        self.transaction.callOnBlock = .latest
        let result = try await contract.createReadOperation("supportsInterface", parameters: [interfaceID], extraData: Data() )!.callContractMethod()
=======
        let result = try await contract.createReadOperation("supportsInterface", parameters: [interfaceID] as [AnyObject], extraData: Data())!.callContractMethod()
>>>>>>> 496a9fd1
        guard let res = result["0"] as? Bool else {throw Web3Error.processingError(desc: "Failed to get result of expected type from the Ethereum node")}
        return res
    }

    public func getGranularity() async throws -> BigUInt {
<<<<<<< HEAD
        let contract = self.contract
        self.transaction.callOnBlock = .latest
        let result = try await contract.createReadOperation("granularity", parameters: [], extraData: Data() )!.callContractMethod()
=======
        let result = try await contract.createReadOperation("granularity", parameters: [] as [AnyObject], extraData: Data())!.callContractMethod()
>>>>>>> 496a9fd1
        guard let res = result["0"] as? BigUInt else {throw Web3Error.processingError(desc: "Failed to get result of expected type from the Ethereum node")}
        return res
    }

    public func getDefaultOperators() async throws -> [EthereumAddress] {
<<<<<<< HEAD
        let contract = self.contract
        self.transaction.callOnBlock = .latest
        let result = try await contract.createReadOperation("defaultOperators", parameters: [], extraData: Data() )!.callContractMethod()
=======
        let result = try await contract.createReadOperation("defaultOperators", parameters: [] as [AnyObject], extraData: Data())!.callContractMethod()
>>>>>>> 496a9fd1
        guard let res = result["0"] as? [EthereumAddress] else {throw Web3Error.processingError(desc: "Failed to get result of expected type from the Ethereum node")}
        return res
    }

    public func authorize(from: EthereumAddress, operator user: EthereumAddress) throws -> WriteOperation {
<<<<<<< HEAD
        let contract = self.contract
        self.transaction.from = from
        self.transaction.to = self.address
        self.transaction.callOnBlock = .latest

        let tx = contract.createWriteOperation("authorizeOperator", parameters: [user])!
=======
        transaction.callOnBlock = .latest
        updateTransactionAndContract(from: from)
        let tx = contract.createWriteOperation("authorizeOperator", parameters: [user] as [AnyObject])!
>>>>>>> 496a9fd1
        return tx
    }

    public func revoke(from: EthereumAddress, operator user: EthereumAddress) throws -> WriteOperation {
<<<<<<< HEAD
        let contract = self.contract
        self.transaction.from = from
        self.transaction.to = self.address
        self.transaction.callOnBlock = .latest

        let tx = contract.createWriteOperation("revokeOperator", parameters: [user])!
=======
        transaction.callOnBlock = .latest
        updateTransactionAndContract(from: from)
        let tx = contract.createWriteOperation("revokeOperator", parameters: [user] as [AnyObject])!
>>>>>>> 496a9fd1
        return tx
    }

    public func isOperatorFor(operator user: EthereumAddress, tokenHolder: EthereumAddress) async throws -> Bool {
<<<<<<< HEAD
        let contract = self.contract
        self.transaction.callOnBlock = .latest
        let result = try await contract.createReadOperation("isOperatorFor", parameters: [user, tokenHolder], extraData: Data() )!.callContractMethod()
=======
        let result = try await contract.createReadOperation("isOperatorFor", parameters: [user, tokenHolder] as [AnyObject], extraData: Data())!.callContractMethod()
>>>>>>> 496a9fd1
        guard let res = result["0"] as? Bool else {throw Web3Error.processingError(desc: "Failed to get result of expected type from the Ethereum node")}
        return res
    }

    public func send(from: EthereumAddress, to: EthereumAddress, amount: String, data: [UInt8]) async throws -> WriteOperation {
        transaction.callOnBlock = .latest
        updateTransactionAndContract(from: from)
        // get the decimals manually
        let callResult = try await contract.createReadOperation("decimals" )!.callContractMethod()
        var decimals = BigUInt(0)
        guard let dec = callResult["0"], let decTyped = dec as? BigUInt else {
            throw Web3Error.inputError(desc: "Contract may be not ERC20 compatible, can not get decimals")}
        decimals = decTyped

        let intDecimals = Int(decimals)
        guard let value = Utilities.parseToBigUInt(amount, decimals: intDecimals) else {
            throw Web3Error.inputError(desc: "Can not parse inputted amount")
        }
<<<<<<< HEAD
        let tx = contract.createWriteOperation("send", parameters: [to, value, data])!
=======
        let tx = contract.createWriteOperation("send", parameters: [to, value, data] as [AnyObject])!
>>>>>>> 496a9fd1
        return tx
    }

    public func operatorSend(from: EthereumAddress, to: EthereumAddress, originalOwner: EthereumAddress, amount: String, data: [UInt8], operatorData: [UInt8]) async throws -> WriteOperation {
        transaction.callOnBlock = .latest
        updateTransactionAndContract(from: from)
        // get the decimals manually
        let callResult = try await contract.createReadOperation("decimals" )!.callContractMethod()
        var decimals = BigUInt(0)
        guard let dec = callResult["0"], let decTyped = dec as? BigUInt else {
            throw Web3Error.inputError(desc: "Contract may be not ERC20 compatible, can not get decimals")}
        decimals = decTyped

        let intDecimals = Int(decimals)
        guard let value = Utilities.parseToBigUInt(amount, decimals: intDecimals) else {
            throw Web3Error.inputError(desc: "Can not parse inputted amount")
        }
<<<<<<< HEAD
        let tx = contract.createWriteOperation("operatorSend", parameters: [originalOwner, to, value, data, operatorData])!
=======
        let tx = contract.createWriteOperation("operatorSend", parameters: [originalOwner, to, value, data, operatorData] as [AnyObject])!
>>>>>>> 496a9fd1
        return tx
    }

    public func burn(from: EthereumAddress, amount: String, data: [UInt8]) async throws -> WriteOperation {
        transaction.callOnBlock = .latest
        updateTransactionAndContract(from: from)
        // get the decimals manually
        let callResult = try await contract.createReadOperation("decimals" )!.callContractMethod()
        var decimals = BigUInt(0)
        guard let dec = callResult["0"], let decTyped = dec as? BigUInt else {
            throw Web3Error.inputError(desc: "Contract may be not ERC20 compatible, can not get decimals")}
        decimals = decTyped

        let intDecimals = Int(decimals)
        guard let value = Utilities.parseToBigUInt(amount, decimals: intDecimals) else {
            throw Web3Error.inputError(desc: "Can not parse inputted amount")
        }
<<<<<<< HEAD
        let tx = contract.createWriteOperation("burn", parameters: [value, data])!
=======
        let tx = contract.createWriteOperation("burn", parameters: [value, data] as [AnyObject])!
>>>>>>> 496a9fd1
        return tx
    }

    public func operatorBurn(from: EthereumAddress, amount: String, originalOwner: EthereumAddress, data: [UInt8], operatorData: [UInt8]) async throws -> WriteOperation {
        transaction.callOnBlock = .latest
        updateTransactionAndContract(from: from)
        // get the decimals manually
        let callResult = try await contract.createReadOperation("decimals" )!.callContractMethod()
        var decimals = BigUInt(0)
        guard let dec = callResult["0"], let decTyped = dec as? BigUInt else {
            throw Web3Error.inputError(desc: "Contract may be not ERC20 compatible, can not get decimals")}
        decimals = decTyped

        let intDecimals = Int(decimals)
        guard let value = Utilities.parseToBigUInt(amount, decimals: intDecimals) else {
            throw Web3Error.inputError(desc: "Can not parse inputted amount")
        }
<<<<<<< HEAD
        let tx = contract.createWriteOperation("burn", parameters: [originalOwner, value, data, operatorData])!
=======
        let tx = contract.createWriteOperation("burn", parameters: [originalOwner, value, data, operatorData] as [AnyObject])!
>>>>>>> 496a9fd1
        return tx
    }
}

// MARK: - Private

extension ERC1400 {

    private func updateTransactionAndContract(from: EthereumAddress) {
        transaction.from = from
        transaction.to = address
        contract.transaction = transaction
    }

}<|MERGE_RESOLUTION|>--- conflicted
+++ resolved
@@ -10,49 +10,49 @@
 
 // Security Token Standard
 protocol IERC1400: IERC20 {
-
+    
     // Document Management
     func getDocument(name: Data) async throws -> (String, Data)
     func setDocument(from: EthereumAddress, name: Data, uri: String, documentHash: Data) async throws -> WriteOperation
-
+    
     // Token Information
     func balanceOfByPartition(partition: Data, tokenHolder: EthereumAddress) async throws -> BigUInt
     func partitionsOf(tokenHolder: EthereumAddress) async throws -> [Data]
-
+    
     // Transfers
     func transferWithData(from: EthereumAddress, to: EthereumAddress, amount: String, data: [UInt8]) async throws -> WriteOperation
     func transferFromWithData(from: EthereumAddress, to: EthereumAddress, originalOwner: EthereumAddress, amount: String, data: [UInt8]) async throws -> WriteOperation
-
+    
     // Partition Token Transfers
     func transferByPartition(partition: Data, from: EthereumAddress, to: EthereumAddress, amount: String, data: [UInt8]) async throws -> WriteOperation
     func operatorTransferByPartition(partition: Data, from: EthereumAddress, to: EthereumAddress, originalOwner: EthereumAddress, amount: String, data: [UInt8], operatorData: [UInt8]) async throws -> WriteOperation
-
+    
     // Controller Operation
     func isControllable() async throws -> Bool
     func controllerTransfer(from: EthereumAddress, to: EthereumAddress, originalOwner: EthereumAddress, amount: String, data: [UInt8], operatorData: [UInt8]) async throws -> WriteOperation
     func controllerRedeem(from: EthereumAddress, tokenHolder: EthereumAddress, amount: String, data: [UInt8], operatorData: [UInt8]) async throws -> WriteOperation
-
+    
     // Operator Management
     func authorizeOperator(from: EthereumAddress, operator user: EthereumAddress) async throws -> WriteOperation
     func revokeOperator(from: EthereumAddress, operator user: EthereumAddress) async throws -> WriteOperation
     func authorizeOperatorByPartition(from: EthereumAddress, partition: Data, operator user: EthereumAddress) async throws -> WriteOperation
     func revokeOperatorByPartition(from: EthereumAddress, partition: Data, operator user: EthereumAddress) async throws -> WriteOperation
-
+    
     // Operator Information
     func isOperator(operator user: EthereumAddress, tokenHolder: EthereumAddress) async throws -> Bool
     func isOperatorForPartition(partition: Data, operator user: EthereumAddress, tokenHolder: EthereumAddress) async throws -> Bool
-
+    
     // Token Issuance
     func isIssuable() async throws -> Bool
     func issue(from: EthereumAddress, tokenHolder: EthereumAddress, amount: String, data: [UInt8]) async throws -> WriteOperation
     func issueByPartition(from: EthereumAddress, partition: Data, tokenHolder: EthereumAddress, amount: String, data: [UInt8]) async throws -> WriteOperation
-
+    
     // Token Redemption
     func redeem(from: EthereumAddress, amount: String, data: [UInt8]) async throws -> WriteOperation
     func redeemFrom(from: EthereumAddress, tokenHolder: EthereumAddress, amount: String, data: [UInt8]) async throws -> WriteOperation
     func redeemByPartition(from: EthereumAddress, partition: Data, amount: String, data: [UInt8]) async throws -> WriteOperation
     func operatorRedeemByPartition(from: EthereumAddress, partition: Data, tokenHolder: EthereumAddress, amount: String, operatorData: [UInt8]) async throws -> WriteOperation
-
+    
     // Transfer Validity
     func canTransfer(to: EthereumAddress, amount: String, data: [UInt8]) async throws -> ([UInt8], Data)
     func canTransferFrom(originalOwner: EthereumAddress, to: EthereumAddress, amount: String, data: [UInt8]) async throws -> ([UInt8], Data)
@@ -70,9 +70,9 @@
     public var provider: Web3Provider
     public var address: EthereumAddress
     public var abi: String
-
+    
     public let contract: Web3.Contract
-
+    
     public init(web3: Web3, provider: Web3Provider, address: EthereumAddress, abi: String = Web3.Utils.erc1400ABI, transaction: CodableTransaction = .emptyTransaction) {
         self.web3 = web3
         self.provider = provider
@@ -84,31 +84,21 @@
         contract = web3.contract(abi, at: address)!
         basePropertiesProvider = ERC20BasePropertiesProvider(contract: contract)
     }
-
+    
     public func getBalance(account: EthereumAddress) async throws -> BigUInt {
-<<<<<<< HEAD
-        let contract = self.contract
-        self.transaction.callOnBlock = .latest
-        let result = try await contract.createReadOperation("balanceOf", parameters: [account], extraData: Data() )!.callContractMethod()
-=======
-        let result = try await contract.createReadOperation("balanceOf", parameters: [account] as [AnyObject], extraData: Data())!.callContractMethod()
->>>>>>> 496a9fd1
+        let result = try await contract.createReadOperation("balanceOf", parameters: [account])!.callContractMethod()
+        
         guard let res = result["0"] as? BigUInt else {throw Web3Error.processingError(desc: "Failed to get result of expected type from the Ethereum node")}
         return res
     }
-
+    
     public func getAllowance(originalOwner: EthereumAddress, delegate: EthereumAddress) async throws -> BigUInt {
-<<<<<<< HEAD
-        let contract = self.contract
-        self.transaction.callOnBlock = .latest
-        let result = try await contract.createReadOperation("allowance", parameters: [originalOwner, delegate], extraData: Data() )!.callContractMethod()
-=======
-        let result = try await contract.createReadOperation("allowance", parameters: [originalOwner, delegate] as [AnyObject], extraData: Data())!.callContractMethod()
->>>>>>> 496a9fd1
+        let result = try await contract.createReadOperation("allowance", parameters: [originalOwner, delegate])!.callContractMethod()
+        
         guard let res = result["0"] as? BigUInt else {throw Web3Error.processingError(desc: "Failed to get result of expected type from the Ethereum node")}
         return res
     }
-
+    
     public func transfer(from: EthereumAddress, to: EthereumAddress, amount: String) async throws -> WriteOperation {
         transaction.callOnBlock = .latest
         updateTransactionAndContract(from: from)
@@ -118,19 +108,16 @@
         guard let dec = callResult["0"], let decTyped = dec as? BigUInt else {
             throw Web3Error.inputError(desc: "Contract may be not ERC20 compatible, can not get decimals")}
         decimals = decTyped
-
-        let intDecimals = Int(decimals)
-        guard let value = Utilities.parseToBigUInt(amount, decimals: intDecimals) else {
-            throw Web3Error.inputError(desc: "Can not parse inputted amount")
-        }
-<<<<<<< HEAD
+        
+        let intDecimals = Int(decimals)
+        guard let value = Utilities.parseToBigUInt(amount, decimals: intDecimals) else {
+            throw Web3Error.inputError(desc: "Can not parse inputted amount")
+        }
+        
         let tx = contract.createWriteOperation("transfer", parameters: [to, value])!
-=======
-        let tx = contract.createWriteOperation("transfer", parameters: [to, value] as [AnyObject])!
->>>>>>> 496a9fd1
-        return tx
-    }
-
+        return tx
+    }
+    
     public func transferFrom(from: EthereumAddress, to: EthereumAddress, originalOwner: EthereumAddress, amount: String) async throws -> WriteOperation {
         transaction.callOnBlock = .latest
         updateTransactionAndContract(from: from)
@@ -140,20 +127,16 @@
         guard let dec = callResult["0"], let decTyped = dec as? BigUInt else {
             throw Web3Error.inputError(desc: "Contract may be not ERC20 compatible, can not get decimals")}
         decimals = decTyped
-
-        let intDecimals = Int(decimals)
-        guard let value = Utilities.parseToBigUInt(amount, decimals: intDecimals) else {
-            throw Web3Error.inputError(desc: "Can not parse inputted amount")
-        }
-
-<<<<<<< HEAD
+        
+        let intDecimals = Int(decimals)
+        guard let value = Utilities.parseToBigUInt(amount, decimals: intDecimals) else {
+            throw Web3Error.inputError(desc: "Can not parse inputted amount")
+        }
+        
         let tx = contract.createWriteOperation("transferFrom", parameters: [originalOwner, to, value])!
-=======
-        let tx = contract.createWriteOperation("transferFrom", parameters: [originalOwner, to, value] as [AnyObject])!
->>>>>>> 496a9fd1
-        return tx
-    }
-
+        return tx
+    }
+    
     public func setAllowance(from: EthereumAddress, to: EthereumAddress, newAmount: String) async throws -> WriteOperation {
         transaction.callOnBlock = .latest
         updateTransactionAndContract(from: from)
@@ -163,32 +146,23 @@
         guard let dec = callResult["0"], let decTyped = dec as? BigUInt else {
             throw Web3Error.inputError(desc: "Contract may be not ERC20 compatible, can not get decimals")}
         decimals = decTyped
-
+        
         let intDecimals = Int(decimals)
         guard let value = Utilities.parseToBigUInt(newAmount, decimals: intDecimals) else {
             throw Web3Error.inputError(desc: "Can not parse inputted amount")
         }
-
-<<<<<<< HEAD
+        
         let tx = contract.createWriteOperation("setAllowance", parameters: [to, value])!
-=======
-        let tx = contract.createWriteOperation("setAllowance", parameters: [to, value] as [AnyObject])!
->>>>>>> 496a9fd1
-        return tx
-    }
-
+        return tx
+    }
+    
     public func totalSupply() async throws -> BigUInt {
-<<<<<<< HEAD
-        let contract = self.contract
-        self.transaction.callOnBlock = .latest
-        let result = try await contract.createReadOperation("totalSupply", parameters: [Any](), extraData: Data() )!.callContractMethod()
-=======
-        let result = try await contract.createReadOperation("totalSupply", parameters: [AnyObject](), extraData: Data())!.callContractMethod()
->>>>>>> 496a9fd1
+        let result = try await contract.createReadOperation("totalSupply")!.callContractMethod()
+        
         guard let res = result["0"] as? BigUInt else {throw Web3Error.processingError(desc: "Failed to get result of expected type from the Ethereum node")}
         return res
     }
-
+    
     public func approve(from: EthereumAddress, spender: EthereumAddress, amount: String) async throws -> WriteOperation {
         transaction.callOnBlock = .latest
         updateTransactionAndContract(from: from)
@@ -198,71 +172,44 @@
         guard let dec = callResult["0"], let decTyped = dec as? BigUInt else {
             throw Web3Error.inputError(desc: "Contract may be not ERC20 compatible, can not get decimals")}
         decimals = decTyped
-
-        let intDecimals = Int(decimals)
-        guard let value = Utilities.parseToBigUInt(amount, decimals: intDecimals) else {
-            throw Web3Error.inputError(desc: "Can not parse inputted amount")
-        }
-
-<<<<<<< HEAD
+        
+        let intDecimals = Int(decimals)
+        guard let value = Utilities.parseToBigUInt(amount, decimals: intDecimals) else {
+            throw Web3Error.inputError(desc: "Can not parse inputted amount")
+        }
+        
         let tx = contract.createWriteOperation("approve", parameters: [spender, value])!
-=======
-        let tx = contract.createWriteOperation("approve", parameters: [spender, value] as [AnyObject])!
->>>>>>> 496a9fd1
-        return tx
-    }
-
+        return tx
+    }
+    
     // ERC1400 methods
     public func getDocument(name: Data) async throws -> (String, Data) {
-<<<<<<< HEAD
-        let contract = self.contract
-        self.transaction.callOnBlock = .latest
-        let result = try await contract.createReadOperation("getDocument", parameters: [name], extraData: Data() )!.callContractMethod()
-=======
-        let result = try await contract.createReadOperation("getDocument", parameters: [name] as [AnyObject], extraData: Data())!.callContractMethod()
->>>>>>> 496a9fd1
+        let result = try await contract.createReadOperation("getDocument", parameters: [name])!.callContractMethod()
+        
         guard let res = result["0"] as? (String, Data) else {throw Web3Error.processingError(desc: "Failed to get result of expected type from the Ethereum node")}
         return res
     }
-
+    
     public func setDocument(from: EthereumAddress, name: Data, uri: String, documentHash: Data) throws -> WriteOperation {
-<<<<<<< HEAD
-        let contract = self.contract
-        self.transaction.from = from
-        self.transaction.to = self.address
-
+        updateTransactionAndContract(from: from)
         let tx = contract.createWriteOperation("setDocument", parameters: [name, uri, documentHash])!
-=======
-        updateTransactionAndContract(from: from)
-        let tx = contract.createWriteOperation("setDocument", parameters: [name, uri, documentHash] as [AnyObject])!
->>>>>>> 496a9fd1
-        return tx
-    }
-
+        return tx
+    }
+    
     public func balanceOfByPartition(partition: Data, tokenHolder: EthereumAddress) async throws -> BigUInt {
-<<<<<<< HEAD
-        let contract = self.contract
-        self.transaction.callOnBlock = .latest
-        let result = try await contract.createReadOperation("balanceOfByPartition", parameters: [partition, tokenHolder], extraData: Data() )!.callContractMethod()
-=======
-        let result = try await contract.createReadOperation("balanceOfByPartition", parameters: [partition, tokenHolder] as [AnyObject], extraData: Data())!.callContractMethod()
->>>>>>> 496a9fd1
+        let result = try await contract.createReadOperation("balanceOfByPartition", parameters: [partition, tokenHolder])!.callContractMethod()
+        
         guard let res = result["0"] as? BigUInt else {throw Web3Error.processingError(desc: "Failed to get result of expected type from the Ethereum node")}
         return res
     }
-
+    
     public func partitionsOf(tokenHolder: EthereumAddress) async throws -> [Data] {
-<<<<<<< HEAD
-        let contract = self.contract
-        self.transaction.callOnBlock = .latest
-        let result = try await contract.createReadOperation("partitionsOf", parameters: [tokenHolder], extraData: Data() )!.callContractMethod()
-=======
-        let result = try await contract.createReadOperation("partitionsOf", parameters: [tokenHolder] as [AnyObject], extraData: Data())!.callContractMethod()
->>>>>>> 496a9fd1
+        let result = try await contract.createReadOperation("partitionsOf", parameters: [tokenHolder])!.callContractMethod()
+        
         guard let res = result["0"] as? [Data] else {throw Web3Error.processingError(desc: "Failed to get result of expected type from the Ethereum node")}
         return res
     }
-
+    
     public func transferWithData(from: EthereumAddress, to: EthereumAddress, amount: String, data: [UInt8]) async throws -> WriteOperation {
         transaction.callOnBlock = .latest
         updateTransactionAndContract(from: from)
@@ -272,20 +219,16 @@
         guard let dec = callResult["0"], let decTyped = dec as? BigUInt else {
             throw Web3Error.inputError(desc: "Contract may be not ERC20 compatible, can not get decimals")}
         decimals = decTyped
-
-        let intDecimals = Int(decimals)
-        guard let value = Utilities.parseToBigUInt(amount, decimals: intDecimals) else {
-            throw Web3Error.inputError(desc: "Can not parse inputted amount")
-        }
-
-<<<<<<< HEAD
+        
+        let intDecimals = Int(decimals)
+        guard let value = Utilities.parseToBigUInt(amount, decimals: intDecimals) else {
+            throw Web3Error.inputError(desc: "Can not parse inputted amount")
+        }
+        
         let tx = contract.createWriteOperation("transferWithData", parameters: [to, value, data])!
-=======
-        let tx = contract.createWriteOperation("transferWithData", parameters: [to, value, data] as [AnyObject])!
->>>>>>> 496a9fd1
-        return tx
-    }
-
+        return tx
+    }
+    
     public func transferFromWithData(from: EthereumAddress, to: EthereumAddress, originalOwner: EthereumAddress, amount: String, data: [UInt8]) async throws -> WriteOperation {
         transaction.callOnBlock = .latest
         updateTransactionAndContract(from: from)
@@ -295,20 +238,16 @@
         guard let dec = callResult["0"], let decTyped = dec as? BigUInt else {
             throw Web3Error.inputError(desc: "Contract may be not ERC20 compatible, can not get decimals")}
         decimals = decTyped
-
-        let intDecimals = Int(decimals)
-        guard let value = Utilities.parseToBigUInt(amount, decimals: intDecimals) else {
-            throw Web3Error.inputError(desc: "Can not parse inputted amount")
-        }
-
-<<<<<<< HEAD
+        
+        let intDecimals = Int(decimals)
+        guard let value = Utilities.parseToBigUInt(amount, decimals: intDecimals) else {
+            throw Web3Error.inputError(desc: "Can not parse inputted amount")
+        }
+        
         let tx = contract.createWriteOperation("transferFromWithData", parameters: [originalOwner, to, value, data])!
-=======
-        let tx = contract.createWriteOperation("transferFromWithData", parameters: [originalOwner, to, value, data] as [AnyObject])!
->>>>>>> 496a9fd1
-        return tx
-    }
-
+        return tx
+    }
+    
     public func transferByPartition(partition: Data, from: EthereumAddress, to: EthereumAddress, amount: String, data: [UInt8]) async throws -> WriteOperation {
         transaction.callOnBlock = .latest
         updateTransactionAndContract(from: from)
@@ -318,20 +257,16 @@
         guard let dec = callResult["0"], let decTyped = dec as? BigUInt else {
             throw Web3Error.inputError(desc: "Contract may be not ERC20 compatible, can not get decimals")}
         decimals = decTyped
-
-        let intDecimals = Int(decimals)
-        guard let value = Utilities.parseToBigUInt(amount, decimals: intDecimals) else {
-            throw Web3Error.inputError(desc: "Can not parse inputted amount")
-        }
-
-<<<<<<< HEAD
+        
+        let intDecimals = Int(decimals)
+        guard let value = Utilities.parseToBigUInt(amount, decimals: intDecimals) else {
+            throw Web3Error.inputError(desc: "Can not parse inputted amount")
+        }
+        
         let tx = contract.createWriteOperation("transferByPartition", parameters: [partition, to, value, data])!
-=======
-        let tx = contract.createWriteOperation("transferByPartition", parameters: [partition, to, value, data] as [AnyObject])!
->>>>>>> 496a9fd1
-        return tx
-    }
-
+        return tx
+    }
+    
     public func operatorTransferByPartition(partition: Data, from: EthereumAddress, to: EthereumAddress, originalOwner: EthereumAddress, amount: String, data: [UInt8], operatorData: [UInt8]) async throws -> WriteOperation {
         transaction.callOnBlock = .latest
         updateTransactionAndContract(from: from)
@@ -341,32 +276,23 @@
         guard let dec = callResult["0"], let decTyped = dec as? BigUInt else {
             throw Web3Error.inputError(desc: "Contract may be not ERC20 compatible, can not get decimals")}
         decimals = decTyped
-
-        let intDecimals = Int(decimals)
-        guard let value = Utilities.parseToBigUInt(amount, decimals: intDecimals) else {
-            throw Web3Error.inputError(desc: "Can not parse inputted amount")
-        }
-
-<<<<<<< HEAD
+        
+        let intDecimals = Int(decimals)
+        guard let value = Utilities.parseToBigUInt(amount, decimals: intDecimals) else {
+            throw Web3Error.inputError(desc: "Can not parse inputted amount")
+        }
+        
         let tx = contract.createWriteOperation("operatorTransferByPartition", parameters: [partition, originalOwner, to, value, data, operatorData])!
-=======
-        let tx = contract.createWriteOperation("operatorTransferByPartition", parameters: [partition, originalOwner, to, value, data, operatorData] as [AnyObject])!
->>>>>>> 496a9fd1
-        return tx
-    }
-
+        return tx
+    }
+    
     public func isControllable() async throws -> Bool {
-<<<<<<< HEAD
-        let contract = self.contract
-        self.transaction.callOnBlock = .latest
-        let result = try await contract.createReadOperation("isControllable", parameters: [Any](), extraData: Data() )!.callContractMethod()
-=======
-        let result = try await contract.createReadOperation("isControllable", parameters: [AnyObject](), extraData: Data())!.callContractMethod()
->>>>>>> 496a9fd1
+        let result = try await contract.createReadOperation("isControllable")!.callContractMethod()
+        
         guard let res = result["0"] as? Bool else {throw Web3Error.processingError(desc: "Failed to get result of expected type from the Ethereum node")}
         return res
     }
-
+    
     public func controllerTransfer(from: EthereumAddress, to: EthereumAddress, originalOwner: EthereumAddress, amount: String, data: [UInt8], operatorData: [UInt8]) async throws -> WriteOperation {
         transaction.callOnBlock = .latest
         updateTransactionAndContract(from: from)
@@ -376,20 +302,16 @@
         guard let dec = callResult["0"], let decTyped = dec as? BigUInt else {
             throw Web3Error.inputError(desc: "Contract may be not ERC20 compatible, can not get decimals")}
         decimals = decTyped
-
-        let intDecimals = Int(decimals)
-        guard let value = Utilities.parseToBigUInt(amount, decimals: intDecimals) else {
-            throw Web3Error.inputError(desc: "Can not parse inputted amount")
-        }
-
-<<<<<<< HEAD
+        
+        let intDecimals = Int(decimals)
+        guard let value = Utilities.parseToBigUInt(amount, decimals: intDecimals) else {
+            throw Web3Error.inputError(desc: "Can not parse inputted amount")
+        }
+        
         let tx = contract.createWriteOperation("controllerTransfer", parameters: [originalOwner, to, value, data, operatorData])!
-=======
-        let tx = contract.createWriteOperation("controllerTransfer", parameters: [originalOwner, to, value, data, operatorData] as [AnyObject])!
->>>>>>> 496a9fd1
-        return tx
-    }
-
+        return tx
+    }
+    
     public func controllerRedeem(from: EthereumAddress, tokenHolder: EthereumAddress, amount: String, data: [UInt8], operatorData: [UInt8]) async throws -> WriteOperation {
         transaction.callOnBlock = .latest
         updateTransactionAndContract(from: from)
@@ -399,112 +321,61 @@
         guard let dec = callResult["0"], let decTyped = dec as? BigUInt else {
             throw Web3Error.inputError(desc: "Contract may be not ERC20 compatible, can not get decimals")}
         decimals = decTyped
-
-        let intDecimals = Int(decimals)
-        guard let value = Utilities.parseToBigUInt(amount, decimals: intDecimals) else {
-            throw Web3Error.inputError(desc: "Can not parse inputted amount")
-        }
-
-<<<<<<< HEAD
+        
+        let intDecimals = Int(decimals)
+        guard let value = Utilities.parseToBigUInt(amount, decimals: intDecimals) else {
+            throw Web3Error.inputError(desc: "Can not parse inputted amount")
+        }
+        
         let tx = contract.createWriteOperation("controllerRedeem", parameters: [tokenHolder, value, data, operatorData])!
-=======
-        let tx = contract.createWriteOperation("controllerRedeem", parameters: [tokenHolder, value, data, operatorData] as [AnyObject])!
->>>>>>> 496a9fd1
-        return tx
-    }
-
+        return tx
+    }
+    
     public func authorizeOperator(from: EthereumAddress, operator user: EthereumAddress) throws -> WriteOperation {
-<<<<<<< HEAD
-        let contract = self.contract
-        self.transaction.from = from
-        self.transaction.to = self.address
-
+        updateTransactionAndContract(from: from)
         let tx = contract.createWriteOperation("authorizeOperator", parameters: [user])!
-=======
-        updateTransactionAndContract(from: from)
-        let tx = contract.createWriteOperation("authorizeOperator", parameters: [user] as [AnyObject])!
->>>>>>> 496a9fd1
-        return tx
-    }
-
+        return tx
+    }
+    
     public func revokeOperator(from: EthereumAddress, operator user: EthereumAddress) throws -> WriteOperation {
-<<<<<<< HEAD
-        let contract = self.contract
-        self.transaction.from = from
-        self.transaction.to = self.address
-
+        updateTransactionAndContract(from: from)
         let tx = contract.createWriteOperation("revokeOperator", parameters: [user])!
-=======
-        updateTransactionAndContract(from: from)
-        let tx = contract.createWriteOperation("revokeOperator", parameters: [user] as [AnyObject])!
->>>>>>> 496a9fd1
-        return tx
-    }
-
+        return tx
+    }
+    
     public func authorizeOperatorByPartition(from: EthereumAddress, partition: Data, operator user: EthereumAddress) throws -> WriteOperation {
-<<<<<<< HEAD
-        let contract = self.contract
-        self.transaction.from = from
-        self.transaction.to = self.address
-
+        updateTransactionAndContract(from: from)
         let tx = contract.createWriteOperation("authorizeOperatorByPartition", parameters: [partition, user])!
-=======
-        updateTransactionAndContract(from: from)
-        let tx = contract.createWriteOperation("authorizeOperatorByPartition", parameters: [partition, user] as [AnyObject])!
->>>>>>> 496a9fd1
-        return tx
-    }
-
+        return tx
+    }
+    
     public func revokeOperatorByPartition(from: EthereumAddress, partition: Data, operator user: EthereumAddress) throws -> WriteOperation {
-<<<<<<< HEAD
-        let contract = self.contract
-        self.transaction.from = from
-        self.transaction.to = self.address
-
+        updateTransactionAndContract(from: from)
         let tx = contract.createWriteOperation("revokeOperatorByPartition", parameters: [partition, user])!
-=======
-        updateTransactionAndContract(from: from)
-        let tx = contract.createWriteOperation("revokeOperatorByPartition", parameters: [partition, user] as [AnyObject])!
->>>>>>> 496a9fd1
-        return tx
-    }
-
+        return tx
+    }
+    
     public func isOperator(operator user: EthereumAddress, tokenHolder: EthereumAddress) async throws -> Bool {
-<<<<<<< HEAD
-        let contract = self.contract
-        self.transaction.callOnBlock = .latest
-        let result = try await contract.createReadOperation("isOperator", parameters: [user, tokenHolder], extraData: Data() )!.callContractMethod()
-=======
-        let result = try await contract.createReadOperation("isOperator", parameters: [user, tokenHolder] as [AnyObject], extraData: Data())!.callContractMethod()
->>>>>>> 496a9fd1
+        let result = try await contract.createReadOperation("isOperator", parameters: [user, tokenHolder])!.callContractMethod()
+        
         guard let res = result["0"] as? Bool else {throw Web3Error.processingError(desc: "Failed to get result of expected type from the Ethereum node")}
         return res
     }
-
+    
     public func isOperatorForPartition(partition: Data, operator user: EthereumAddress, tokenHolder: EthereumAddress) async throws -> Bool {
-<<<<<<< HEAD
-        let contract = self.contract
-        self.transaction.callOnBlock = .latest
-        let result = try await contract.createReadOperation("isOperatorForPartition", parameters: [partition, user, tokenHolder], extraData: Data() )!.callContractMethod()
-=======
-        let result = try await contract.createReadOperation("isOperatorForPartition", parameters: [partition, user, tokenHolder] as [AnyObject], extraData: Data())!.callContractMethod()
->>>>>>> 496a9fd1
+        let result = try await contract.createReadOperation("isOperatorForPartition", parameters: [partition, user, tokenHolder])!.callContractMethod()
+        
         guard let res = result["0"] as? Bool else {throw Web3Error.processingError(desc: "Failed to get result of expected type from the Ethereum node")}
         return res
     }
-
+    
     public func isIssuable() async throws -> Bool {
-<<<<<<< HEAD
-        let contract = self.contract
-        self.transaction.callOnBlock = .latest
-        let result = try await contract.createReadOperation("isIssuable", parameters: [Any](), extraData: Data() )!.callContractMethod()
-=======
-        let result = try await contract.createReadOperation("isIssuable", parameters: [AnyObject](), extraData: Data())!.callContractMethod()
->>>>>>> 496a9fd1
+        let result = try await contract.createReadOperation("isIssuable")!.callContractMethod()
+        
         guard let res = result["0"] as? Bool else {throw Web3Error.processingError(desc: "Failed to get result of expected type from the Ethereum node")}
         return res
     }
-
+    
     public func issue(from: EthereumAddress, tokenHolder: EthereumAddress, amount: String, data: [UInt8]) async throws -> WriteOperation {
         transaction.callOnBlock = .latest
         updateTransactionAndContract(from: from)
@@ -514,20 +385,16 @@
         guard let dec = callResult["0"], let decTyped = dec as? BigUInt else {
             throw Web3Error.inputError(desc: "Contract may be not ERC20 compatible, can not get decimals")}
         decimals = decTyped
-
-        let intDecimals = Int(decimals)
-        guard let value = Utilities.parseToBigUInt(amount, decimals: intDecimals) else {
-            throw Web3Error.inputError(desc: "Can not parse inputted amount")
-        }
-
-<<<<<<< HEAD
+        
+        let intDecimals = Int(decimals)
+        guard let value = Utilities.parseToBigUInt(amount, decimals: intDecimals) else {
+            throw Web3Error.inputError(desc: "Can not parse inputted amount")
+        }
+        
         let tx = contract.createWriteOperation("issue", parameters: [tokenHolder, value, data])!
-=======
-        let tx = contract.createWriteOperation("issue", parameters: [tokenHolder, value, data] as [AnyObject])!
->>>>>>> 496a9fd1
-        return tx
-    }
-
+        return tx
+    }
+    
     public func issueByPartition(from: EthereumAddress, partition: Data, tokenHolder: EthereumAddress, amount: String, data: [UInt8]) async throws -> WriteOperation {
         transaction.callOnBlock = .latest
         updateTransactionAndContract(from: from)
@@ -537,20 +404,16 @@
         guard let dec = callResult["0"], let decTyped = dec as? BigUInt else {
             throw Web3Error.inputError(desc: "Contract may be not ERC20 compatible, can not get decimals")}
         decimals = decTyped
-
-        let intDecimals = Int(decimals)
-        guard let value = Utilities.parseToBigUInt(amount, decimals: intDecimals) else {
-            throw Web3Error.inputError(desc: "Can not parse inputted amount")
-        }
-
-<<<<<<< HEAD
+        
+        let intDecimals = Int(decimals)
+        guard let value = Utilities.parseToBigUInt(amount, decimals: intDecimals) else {
+            throw Web3Error.inputError(desc: "Can not parse inputted amount")
+        }
+        
         let tx = contract.createWriteOperation("issueByPartition", parameters: [partition, tokenHolder, value, data])!
-=======
-        let tx = contract.createWriteOperation("issueByPartition", parameters: [partition, tokenHolder, value, data] as [AnyObject])!
->>>>>>> 496a9fd1
-        return tx
-    }
-
+        return tx
+    }
+    
     public func redeem(from: EthereumAddress, amount: String, data: [UInt8]) async throws -> WriteOperation {
         transaction.callOnBlock = .latest
         updateTransactionAndContract(from: from)
@@ -560,20 +423,16 @@
         guard let dec = callResult["0"], let decTyped = dec as? BigUInt else {
             throw Web3Error.inputError(desc: "Contract may be not ERC20 compatible, can not get decimals")}
         decimals = decTyped
-
-        let intDecimals = Int(decimals)
-        guard let value = Utilities.parseToBigUInt(amount, decimals: intDecimals) else {
-            throw Web3Error.inputError(desc: "Can not parse inputted amount")
-        }
-
-<<<<<<< HEAD
+        
+        let intDecimals = Int(decimals)
+        guard let value = Utilities.parseToBigUInt(amount, decimals: intDecimals) else {
+            throw Web3Error.inputError(desc: "Can not parse inputted amount")
+        }
+        
         let tx = contract.createWriteOperation("redeem", parameters: [value, data])!
-=======
-        let tx = contract.createWriteOperation("redeem", parameters: [value, data] as [AnyObject])!
->>>>>>> 496a9fd1
-        return tx
-    }
-
+        return tx
+    }
+    
     public func redeemFrom(from: EthereumAddress, tokenHolder: EthereumAddress, amount: String, data: [UInt8]) async throws -> WriteOperation {
         transaction.callOnBlock = .latest
         updateTransactionAndContract(from: from)
@@ -583,20 +442,16 @@
         guard let dec = callResult["0"], let decTyped = dec as? BigUInt else {
             throw Web3Error.inputError(desc: "Contract may be not ERC20 compatible, can not get decimals")}
         decimals = decTyped
-
-        let intDecimals = Int(decimals)
-        guard let value = Utilities.parseToBigUInt(amount, decimals: intDecimals) else {
-            throw Web3Error.inputError(desc: "Can not parse inputted amount")
-        }
-
-<<<<<<< HEAD
+        
+        let intDecimals = Int(decimals)
+        guard let value = Utilities.parseToBigUInt(amount, decimals: intDecimals) else {
+            throw Web3Error.inputError(desc: "Can not parse inputted amount")
+        }
+        
         let tx = contract.createWriteOperation("redeemFrom", parameters: [tokenHolder, value, data])!
-=======
-        let tx = contract.createWriteOperation("redeemFrom", parameters: [tokenHolder, value, data] as [AnyObject])!
->>>>>>> 496a9fd1
-        return tx
-    }
-
+        return tx
+    }
+    
     public func redeemByPartition(from: EthereumAddress, partition: Data, amount: String, data: [UInt8]) async throws -> WriteOperation {
         transaction.callOnBlock = .latest
         updateTransactionAndContract(from: from)
@@ -606,20 +461,16 @@
         guard let dec = callResult["0"], let decTyped = dec as? BigUInt else {
             throw Web3Error.inputError(desc: "Contract may be not ERC20 compatible, can not get decimals")}
         decimals = decTyped
-
-        let intDecimals = Int(decimals)
-        guard let value = Utilities.parseToBigUInt(amount, decimals: intDecimals) else {
-            throw Web3Error.inputError(desc: "Can not parse inputted amount")
-        }
-
-<<<<<<< HEAD
+        
+        let intDecimals = Int(decimals)
+        guard let value = Utilities.parseToBigUInt(amount, decimals: intDecimals) else {
+            throw Web3Error.inputError(desc: "Can not parse inputted amount")
+        }
+        
         let tx = contract.createWriteOperation("redeemByPartition", parameters: [partition, value, data])!
-=======
-        let tx = contract.createWriteOperation("redeemByPartition", parameters: [partition, value, data] as [AnyObject])!
->>>>>>> 496a9fd1
-        return tx
-    }
-
+        return tx
+    }
+    
     public func operatorRedeemByPartition(from: EthereumAddress, partition: Data, tokenHolder: EthereumAddress, amount: String, operatorData: [UInt8]) async throws -> WriteOperation {
         transaction.callOnBlock = .latest
         updateTransactionAndContract(from: from)
@@ -629,20 +480,16 @@
         guard let dec = callResult["0"], let decTyped = dec as? BigUInt else {
             throw Web3Error.inputError(desc: "Contract may be not ERC20 compatible, can not get decimals")}
         decimals = decTyped
-
-        let intDecimals = Int(decimals)
-        guard let value = Utilities.parseToBigUInt(amount, decimals: intDecimals) else {
-            throw Web3Error.inputError(desc: "Can not parse inputted amount")
-        }
-
-<<<<<<< HEAD
+        
+        let intDecimals = Int(decimals)
+        guard let value = Utilities.parseToBigUInt(amount, decimals: intDecimals) else {
+            throw Web3Error.inputError(desc: "Can not parse inputted amount")
+        }
+        
         let tx = contract.createWriteOperation("operatorRedeemByPartition", parameters: [partition, tokenHolder, value, operatorData])!
-=======
-        let tx = contract.createWriteOperation("operatorRedeemByPartition", parameters: [partition, tokenHolder, value, operatorData] as [AnyObject])!
->>>>>>> 496a9fd1
-        return tx
-    }
-
+        return tx
+    }
+    
     public func canTransfer(to: EthereumAddress, amount: String, data: [UInt8]) async throws -> ([UInt8], Data) {
         // get the decimals manually
         let callResult = try await contract.createReadOperation("decimals" )!.callContractMethod()
@@ -650,21 +497,18 @@
         guard let dec = callResult["0"], let decTyped = dec as? BigUInt else {
             throw Web3Error.inputError(desc: "Contract may be not ERC20 compatible, can not get decimals")}
         decimals = decTyped
-
-        let intDecimals = Int(decimals)
-        guard let value = Utilities.parseToBigUInt(amount, decimals: intDecimals) else {
-            throw Web3Error.inputError(desc: "Can not parse inputted amount")
-        }
-
-<<<<<<< HEAD
-        let result = try await contract.createReadOperation("canTransfer", parameters: [to, value, data], extraData: Data() )!.callContractMethod()
-=======
-        let result = try await contract.createReadOperation("canTransfer", parameters: [to, value, data] as [AnyObject], extraData: Data())!.callContractMethod()
->>>>>>> 496a9fd1
+        
+        let intDecimals = Int(decimals)
+        guard let value = Utilities.parseToBigUInt(amount, decimals: intDecimals) else {
+            throw Web3Error.inputError(desc: "Can not parse inputted amount")
+        }
+        
+        let result = try await contract.createReadOperation("canTransfer", parameters: [to, value, data])!.callContractMethod()
+        
         guard let res = result["0"] as? ([UInt8], Data) else {throw Web3Error.processingError(desc: "Failed to get result of expected type from the Ethereum node")}
         return res
     }
-
+    
     public func canTransferFrom(originalOwner: EthereumAddress, to: EthereumAddress, amount: String, data: [UInt8]) async throws -> ([UInt8], Data) {
         // get the decimals manually
         let callResult = try await contract.createReadOperation("decimals" )!.callContractMethod()
@@ -672,21 +516,18 @@
         guard let dec = callResult["0"], let decTyped = dec as? BigUInt else {
             throw Web3Error.inputError(desc: "Contract may be not ERC20 compatible, can not get decimals")}
         decimals = decTyped
-
-        let intDecimals = Int(decimals)
-        guard let value = Utilities.parseToBigUInt(amount, decimals: intDecimals) else {
-            throw Web3Error.inputError(desc: "Can not parse inputted amount")
-        }
-
-<<<<<<< HEAD
-        let result = try await contract.createReadOperation("canTransfer", parameters: [originalOwner, to, value, data], extraData: Data() )!.callContractMethod()
-=======
-        let result = try await contract.createReadOperation("canTransfer", parameters: [originalOwner, to, value, data] as [AnyObject], extraData: Data())!.callContractMethod()
->>>>>>> 496a9fd1
+        
+        let intDecimals = Int(decimals)
+        guard let value = Utilities.parseToBigUInt(amount, decimals: intDecimals) else {
+            throw Web3Error.inputError(desc: "Can not parse inputted amount")
+        }
+        
+        let result = try await contract.createReadOperation("canTransfer", parameters: [originalOwner, to, value, data])!.callContractMethod()
+        
         guard let res = result["0"] as? ([UInt8], Data) else {throw Web3Error.processingError(desc: "Failed to get result of expected type from the Ethereum node")}
         return res
     }
-
+    
     public func canTransferByPartition(originalOwner: EthereumAddress, to: EthereumAddress, partition: Data, amount: String, data: [UInt8]) async throws -> ([UInt8], Data, Data) {
         // get the decimals manually
         let callResult = try await contract.createReadOperation("decimals" )!.callContractMethod()
@@ -694,17 +535,14 @@
         guard let dec = callResult["0"], let decTyped = dec as? BigUInt else {
             throw Web3Error.inputError(desc: "Contract may be not ERC20 compatible, can not get decimals")}
         decimals = decTyped
-
-        let intDecimals = Int(decimals)
-        guard let value = Utilities.parseToBigUInt(amount, decimals: intDecimals) else {
-            throw Web3Error.inputError(desc: "Can not parse inputted amount")
-        }
-
-<<<<<<< HEAD
-        let result = try await contract.createReadOperation("canTransfer", parameters: [originalOwner, to, partition, value, data], extraData: Data() )!.callContractMethod()
-=======
-        let result = try await contract.createReadOperation("canTransfer", parameters: [originalOwner, to, partition, value, data] as [AnyObject], extraData: Data())!.callContractMethod()
->>>>>>> 496a9fd1
+        
+        let intDecimals = Int(decimals)
+        guard let value = Utilities.parseToBigUInt(amount, decimals: intDecimals) else {
+            throw Web3Error.inputError(desc: "Can not parse inputted amount")
+        }
+        
+        let result = try await contract.createReadOperation("canTransfer", parameters: [originalOwner, to, partition, value, data])!.callContractMethod()
+        
         guard let res = result["0"] as? ([UInt8], Data, Data) else {throw Web3Error.processingError(desc: "Failed to get result of expected type from the Ethereum node")}
         return res
     }
@@ -712,163 +550,86 @@
 
 extension ERC1400: IERC777 {
     public func canImplementInterfaceForAddress(interfaceHash: Data, addr: EthereumAddress) async throws -> Data {
-<<<<<<< HEAD
-        let contract = self.contract
-        self.transaction.callOnBlock = .latest
-        let result = try await contract.createReadOperation("canImplementInterfaceForAddress", parameters: [interfaceHash, addr], extraData: Data() )!.callContractMethod()
-=======
-        let result = try await contract.createReadOperation("canImplementInterfaceForAddress", parameters: [interfaceHash, addr] as [AnyObject], extraData: Data())!.callContractMethod()
->>>>>>> 496a9fd1
+        let result = try await contract.createReadOperation("canImplementInterfaceForAddress", parameters: [interfaceHash, addr])!.callContractMethod()
+        
         guard let res = result["0"] as? Data else {throw Web3Error.processingError(desc: "Failed to get result of expected type from the Ethereum node")}
         return res
     }
-
+    
     public func getInterfaceImplementer(addr: EthereumAddress, interfaceHash: Data) async throws -> EthereumAddress {
-<<<<<<< HEAD
-        let contract = self.contract
-        self.transaction.callOnBlock = .latest
-        let result = try await contract.createReadOperation("getInterfaceImplementer", parameters: [addr, interfaceHash], extraData: Data() )!.callContractMethod()
-=======
-        let result = try await contract.createReadOperation("getInterfaceImplementer", parameters: [addr, interfaceHash] as [AnyObject], extraData: Data())!.callContractMethod()
->>>>>>> 496a9fd1
+        let result = try await contract.createReadOperation("getInterfaceImplementer", parameters: [addr, interfaceHash])!.callContractMethod()
+        
         guard let res = result["0"] as? EthereumAddress else {throw Web3Error.processingError(desc: "Failed to get result of expected type from the Ethereum node")}
         return res
     }
-
+    
     public func setInterfaceImplementer(from: EthereumAddress, addr: EthereumAddress, interfaceHash: Data, implementer: EthereumAddress) throws -> WriteOperation {
-<<<<<<< HEAD
-        let contract = self.contract
-        self.transaction.from = from
-        self.transaction.to = self.address
-
+        updateTransactionAndContract(from: from)
         let tx = contract.createWriteOperation("setInterfaceImplementer", parameters: [addr, interfaceHash, implementer])!
-=======
-        updateTransactionAndContract(from: from)
-        let tx = contract.createWriteOperation("setInterfaceImplementer", parameters: [addr, interfaceHash, implementer] as [AnyObject])!
->>>>>>> 496a9fd1
-        return tx
-    }
-
+        return tx
+    }
+    
     public func setManager(from: EthereumAddress, addr: EthereumAddress, newManager: EthereumAddress) throws -> WriteOperation {
-<<<<<<< HEAD
-        let contract = self.contract
-        self.transaction.from = from
-        self.transaction.to = self.address
-
+        updateTransactionAndContract(from: from)
         let tx = contract.createWriteOperation("setManager", parameters: [addr, newManager])!
-=======
-        updateTransactionAndContract(from: from)
-        let tx = contract.createWriteOperation("setManager", parameters: [addr, newManager] as [AnyObject])!
->>>>>>> 496a9fd1
-        return tx
-    }
-
+        return tx
+    }
+    
     public func interfaceHash(interfaceName: String) async throws -> Data {
-<<<<<<< HEAD
-        let contract = self.contract
-        self.transaction.callOnBlock = .latest
-        let result = try await contract.createReadOperation("interfaceHash", parameters: [interfaceName], extraData: Data() )!.callContractMethod()
-=======
-        let result = try await contract.createReadOperation("interfaceHash", parameters: [interfaceName] as [AnyObject], extraData: Data())!.callContractMethod()
->>>>>>> 496a9fd1
+        let result = try await contract.createReadOperation("interfaceHash", parameters: [interfaceName])!.callContractMethod()
+        
         guard let res = result["0"] as? Data else {throw Web3Error.processingError(desc: "Failed to get result of expected type from the Ethereum node")}
         return res
     }
-
+    
     public func updateERC165Cache(from: EthereumAddress, contract: EthereumAddress, interfaceId: [UInt8]) throws -> WriteOperation {
-<<<<<<< HEAD
-        let contract = self.contract
-        self.transaction.from = from
-        self.transaction.to = self.address
-
-        let tx = contract.createWriteOperation("updateERC165Cache", parameters: [contract, interfaceId])!
-=======
-        updateTransactionAndContract(from: from)
-        let tx = self.contract.createWriteOperation("updateERC165Cache", parameters: [contract, interfaceId] as [AnyObject])!
->>>>>>> 496a9fd1
-        return tx
-    }
-
+        updateTransactionAndContract(from: from)
+        let tx = self.contract.createWriteOperation("updateERC165Cache", parameters: [contract, interfaceId])!
+        return tx
+    }
+    
     public func supportsInterface(interfaceID: String) async throws -> Bool {
-<<<<<<< HEAD
-        let contract = self.contract
-        self.transaction.callOnBlock = .latest
-        let result = try await contract.createReadOperation("supportsInterface", parameters: [interfaceID], extraData: Data() )!.callContractMethod()
-=======
-        let result = try await contract.createReadOperation("supportsInterface", parameters: [interfaceID] as [AnyObject], extraData: Data())!.callContractMethod()
->>>>>>> 496a9fd1
+        let result = try await contract.createReadOperation("supportsInterface", parameters: [interfaceID])!.callContractMethod()
+        
         guard let res = result["0"] as? Bool else {throw Web3Error.processingError(desc: "Failed to get result of expected type from the Ethereum node")}
         return res
     }
-
+    
     public func getGranularity() async throws -> BigUInt {
-<<<<<<< HEAD
-        let contract = self.contract
-        self.transaction.callOnBlock = .latest
-        let result = try await contract.createReadOperation("granularity", parameters: [], extraData: Data() )!.callContractMethod()
-=======
-        let result = try await contract.createReadOperation("granularity", parameters: [] as [AnyObject], extraData: Data())!.callContractMethod()
->>>>>>> 496a9fd1
+        let result = try await contract.createReadOperation("granularity", parameters: [])!.callContractMethod()
+        
         guard let res = result["0"] as? BigUInt else {throw Web3Error.processingError(desc: "Failed to get result of expected type from the Ethereum node")}
         return res
     }
-
+    
     public func getDefaultOperators() async throws -> [EthereumAddress] {
-<<<<<<< HEAD
-        let contract = self.contract
-        self.transaction.callOnBlock = .latest
-        let result = try await contract.createReadOperation("defaultOperators", parameters: [], extraData: Data() )!.callContractMethod()
-=======
-        let result = try await contract.createReadOperation("defaultOperators", parameters: [] as [AnyObject], extraData: Data())!.callContractMethod()
->>>>>>> 496a9fd1
+        let result = try await contract.createReadOperation("defaultOperators", parameters: [])!.callContractMethod()
+        
         guard let res = result["0"] as? [EthereumAddress] else {throw Web3Error.processingError(desc: "Failed to get result of expected type from the Ethereum node")}
         return res
     }
-
+    
     public func authorize(from: EthereumAddress, operator user: EthereumAddress) throws -> WriteOperation {
-<<<<<<< HEAD
-        let contract = self.contract
-        self.transaction.from = from
-        self.transaction.to = self.address
-        self.transaction.callOnBlock = .latest
-
+        transaction.callOnBlock = .latest
+        updateTransactionAndContract(from: from)
         let tx = contract.createWriteOperation("authorizeOperator", parameters: [user])!
-=======
-        transaction.callOnBlock = .latest
-        updateTransactionAndContract(from: from)
-        let tx = contract.createWriteOperation("authorizeOperator", parameters: [user] as [AnyObject])!
->>>>>>> 496a9fd1
-        return tx
-    }
-
+        return tx
+    }
+    
     public func revoke(from: EthereumAddress, operator user: EthereumAddress) throws -> WriteOperation {
-<<<<<<< HEAD
-        let contract = self.contract
-        self.transaction.from = from
-        self.transaction.to = self.address
-        self.transaction.callOnBlock = .latest
-
+        transaction.callOnBlock = .latest
+        updateTransactionAndContract(from: from)
         let tx = contract.createWriteOperation("revokeOperator", parameters: [user])!
-=======
-        transaction.callOnBlock = .latest
-        updateTransactionAndContract(from: from)
-        let tx = contract.createWriteOperation("revokeOperator", parameters: [user] as [AnyObject])!
->>>>>>> 496a9fd1
-        return tx
-    }
-
+        return tx
+    }
+    
     public func isOperatorFor(operator user: EthereumAddress, tokenHolder: EthereumAddress) async throws -> Bool {
-<<<<<<< HEAD
-        let contract = self.contract
-        self.transaction.callOnBlock = .latest
-        let result = try await contract.createReadOperation("isOperatorFor", parameters: [user, tokenHolder], extraData: Data() )!.callContractMethod()
-=======
-        let result = try await contract.createReadOperation("isOperatorFor", parameters: [user, tokenHolder] as [AnyObject], extraData: Data())!.callContractMethod()
->>>>>>> 496a9fd1
+        let result = try await contract.createReadOperation("isOperatorFor", parameters: [user, tokenHolder])!.callContractMethod()
+        
         guard let res = result["0"] as? Bool else {throw Web3Error.processingError(desc: "Failed to get result of expected type from the Ethereum node")}
         return res
     }
-
+    
     public func send(from: EthereumAddress, to: EthereumAddress, amount: String, data: [UInt8]) async throws -> WriteOperation {
         transaction.callOnBlock = .latest
         updateTransactionAndContract(from: from)
@@ -878,19 +639,16 @@
         guard let dec = callResult["0"], let decTyped = dec as? BigUInt else {
             throw Web3Error.inputError(desc: "Contract may be not ERC20 compatible, can not get decimals")}
         decimals = decTyped
-
-        let intDecimals = Int(decimals)
-        guard let value = Utilities.parseToBigUInt(amount, decimals: intDecimals) else {
-            throw Web3Error.inputError(desc: "Can not parse inputted amount")
-        }
-<<<<<<< HEAD
+        
+        let intDecimals = Int(decimals)
+        guard let value = Utilities.parseToBigUInt(amount, decimals: intDecimals) else {
+            throw Web3Error.inputError(desc: "Can not parse inputted amount")
+        }
+        
         let tx = contract.createWriteOperation("send", parameters: [to, value, data])!
-=======
-        let tx = contract.createWriteOperation("send", parameters: [to, value, data] as [AnyObject])!
->>>>>>> 496a9fd1
-        return tx
-    }
-
+        return tx
+    }
+    
     public func operatorSend(from: EthereumAddress, to: EthereumAddress, originalOwner: EthereumAddress, amount: String, data: [UInt8], operatorData: [UInt8]) async throws -> WriteOperation {
         transaction.callOnBlock = .latest
         updateTransactionAndContract(from: from)
@@ -900,19 +658,16 @@
         guard let dec = callResult["0"], let decTyped = dec as? BigUInt else {
             throw Web3Error.inputError(desc: "Contract may be not ERC20 compatible, can not get decimals")}
         decimals = decTyped
-
-        let intDecimals = Int(decimals)
-        guard let value = Utilities.parseToBigUInt(amount, decimals: intDecimals) else {
-            throw Web3Error.inputError(desc: "Can not parse inputted amount")
-        }
-<<<<<<< HEAD
+        
+        let intDecimals = Int(decimals)
+        guard let value = Utilities.parseToBigUInt(amount, decimals: intDecimals) else {
+            throw Web3Error.inputError(desc: "Can not parse inputted amount")
+        }
+        
         let tx = contract.createWriteOperation("operatorSend", parameters: [originalOwner, to, value, data, operatorData])!
-=======
-        let tx = contract.createWriteOperation("operatorSend", parameters: [originalOwner, to, value, data, operatorData] as [AnyObject])!
->>>>>>> 496a9fd1
-        return tx
-    }
-
+        return tx
+    }
+    
     public func burn(from: EthereumAddress, amount: String, data: [UInt8]) async throws -> WriteOperation {
         transaction.callOnBlock = .latest
         updateTransactionAndContract(from: from)
@@ -922,19 +677,16 @@
         guard let dec = callResult["0"], let decTyped = dec as? BigUInt else {
             throw Web3Error.inputError(desc: "Contract may be not ERC20 compatible, can not get decimals")}
         decimals = decTyped
-
-        let intDecimals = Int(decimals)
-        guard let value = Utilities.parseToBigUInt(amount, decimals: intDecimals) else {
-            throw Web3Error.inputError(desc: "Can not parse inputted amount")
-        }
-<<<<<<< HEAD
+        
+        let intDecimals = Int(decimals)
+        guard let value = Utilities.parseToBigUInt(amount, decimals: intDecimals) else {
+            throw Web3Error.inputError(desc: "Can not parse inputted amount")
+        }
+        
         let tx = contract.createWriteOperation("burn", parameters: [value, data])!
-=======
-        let tx = contract.createWriteOperation("burn", parameters: [value, data] as [AnyObject])!
->>>>>>> 496a9fd1
-        return tx
-    }
-
+        return tx
+    }
+    
     public func operatorBurn(from: EthereumAddress, amount: String, originalOwner: EthereumAddress, data: [UInt8], operatorData: [UInt8]) async throws -> WriteOperation {
         transaction.callOnBlock = .latest
         updateTransactionAndContract(from: from)
@@ -944,16 +696,13 @@
         guard let dec = callResult["0"], let decTyped = dec as? BigUInt else {
             throw Web3Error.inputError(desc: "Contract may be not ERC20 compatible, can not get decimals")}
         decimals = decTyped
-
-        let intDecimals = Int(decimals)
-        guard let value = Utilities.parseToBigUInt(amount, decimals: intDecimals) else {
-            throw Web3Error.inputError(desc: "Can not parse inputted amount")
-        }
-<<<<<<< HEAD
+        
+        let intDecimals = Int(decimals)
+        guard let value = Utilities.parseToBigUInt(amount, decimals: intDecimals) else {
+            throw Web3Error.inputError(desc: "Can not parse inputted amount")
+        }
+        
         let tx = contract.createWriteOperation("burn", parameters: [originalOwner, value, data, operatorData])!
-=======
-        let tx = contract.createWriteOperation("burn", parameters: [originalOwner, value, data, operatorData] as [AnyObject])!
->>>>>>> 496a9fd1
         return tx
     }
 }
@@ -961,11 +710,11 @@
 // MARK: - Private
 
 extension ERC1400 {
-
+    
     private func updateTransactionAndContract(from: EthereumAddress) {
         transaction.from = from
         transaction.to = address
         contract.transaction = transaction
     }
-
+    
 }