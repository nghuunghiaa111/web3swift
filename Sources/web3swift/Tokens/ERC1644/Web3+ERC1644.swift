//
//  Web3+ERC1644.swift
//
//  Created by Anton Grigorev on 19/12/2018.
//  Copyright © 2018 The Matter Inc. All rights reserved.
//

import Foundation
import BigInt
import Web3Core

// Controller Token Operation Standard
protocol IERC1644: IERC20 {

    // Controller Operation
    func isControllable() async throws -> Bool
    func controllerTransfer(from: EthereumAddress, to: EthereumAddress, originalOwner: EthereumAddress, amount: String, data: [UInt8], operatorData: [UInt8]) async throws -> WriteOperation
    func controllerRedeem(from: EthereumAddress, tokenHolder: EthereumAddress, amount: String, data: [UInt8], operatorData: [UInt8]) async throws -> WriteOperation

}

// FIXME: Rewrite this to CodableTransaction
public class ERC1644: IERC1644, ERC20BaseProperties {
    public private(set) var basePropertiesProvider: ERC20BasePropertiesProvider
    public var transaction: CodableTransaction
    public var web3: Web3
    public var provider: Web3Provider
    public var address: EthereumAddress
    public var abi: String

    public let contract: Web3.Contract

    public init(web3: Web3, provider: Web3Provider, address: EthereumAddress, abi: String = Web3.Utils.erc1644ABI, transaction: CodableTransaction = .emptyTransaction) {
        self.web3 = web3
        self.provider = provider
        self.address = address
        self.transaction = transaction
        self.transaction.to = address
        self.abi = abi
        // TODO: Make `init` and `web3.contract.init` throwing. Forced because this should fail if ABI is wrongly configured
        contract = web3.contract(abi, at: address)!
        basePropertiesProvider = ERC20BasePropertiesProvider(contract: contract)
    }

    public func getBalance(account: EthereumAddress) async throws -> BigUInt {
<<<<<<< HEAD
        let contract = self.contract
        self.transaction.callOnBlock = .latest
        let result = try await contract.createReadOperation("balanceOf", parameters: [account], extraData: Data() )!.callContractMethod()
=======
        let result = try await contract.createReadOperation("balanceOf", parameters: [account] as [AnyObject], extraData: Data())!.callContractMethod()
>>>>>>> 496a9fd1
        guard let res = result["0"] as? BigUInt else {throw Web3Error.processingError(desc: "Failed to get result of expected type from the Ethereum node")}
        return res
    }

    public func getAllowance(originalOwner: EthereumAddress, delegate: EthereumAddress) async throws -> BigUInt {
<<<<<<< HEAD
        let contract = self.contract
        self.transaction.callOnBlock = .latest
        let result = try await contract.createReadOperation("allowance", parameters: [originalOwner, delegate], extraData: Data() )!.callContractMethod()
=======
        let result = try await contract.createReadOperation("allowance", parameters: [originalOwner, delegate] as [AnyObject], extraData: Data())!.callContractMethod()
>>>>>>> 496a9fd1
        guard let res = result["0"] as? BigUInt else {throw Web3Error.processingError(desc: "Failed to get result of expected type from the Ethereum node")}
        return res
    }

    public func transfer(from: EthereumAddress, to: EthereumAddress, amount: String) async throws -> WriteOperation {
        transaction.callOnBlock = .latest
        updateTransactionAndContract(from: from)
        // get the decimals manually
        let callResult = try await contract.createReadOperation("decimals" )!.callContractMethod()
        var decimals = BigUInt(0)
        guard let dec = callResult["0"], let decTyped = dec as? BigUInt else {
            throw Web3Error.inputError(desc: "Contract may be not ERC20 compatible, can not get decimals")}
        decimals = decTyped

        let intDecimals = Int(decimals)
        guard let value = Utilities.parseToBigUInt(amount, decimals: intDecimals) else {
            throw Web3Error.inputError(desc: "Can not parse inputted amount")
        }
<<<<<<< HEAD
        let tx = contract.createWriteOperation("transfer", parameters: [to, value])!
=======
        let tx = contract.createWriteOperation("transfer", parameters: [to, value] as [AnyObject])!
>>>>>>> 496a9fd1
        return tx
    }

    public func transferFrom(from: EthereumAddress, to: EthereumAddress, originalOwner: EthereumAddress, amount: String) async throws -> WriteOperation {
        transaction.callOnBlock = .latest
        updateTransactionAndContract(from: from)
        // get the decimals manually
        let callResult = try await contract.createReadOperation("decimals" )!.callContractMethod()
        var decimals = BigUInt(0)
        guard let dec = callResult["0"], let decTyped = dec as? BigUInt else {
            throw Web3Error.inputError(desc: "Contract may be not ERC20 compatible, can not get decimals")}
        decimals = decTyped

        let intDecimals = Int(decimals)
        guard let value = Utilities.parseToBigUInt(amount, decimals: intDecimals) else {
            throw Web3Error.inputError(desc: "Can not parse inputted amount")
        }

<<<<<<< HEAD
        let tx = contract.createWriteOperation("transferFrom", parameters: [originalOwner, to, value])!
=======
        let tx = contract.createWriteOperation("transferFrom", parameters: [originalOwner, to, value] as [AnyObject])!
>>>>>>> 496a9fd1
        return tx
    }

    public func setAllowance(from: EthereumAddress, to: EthereumAddress, newAmount: String) async throws -> WriteOperation {
        transaction.callOnBlock = .latest
        updateTransactionAndContract(from: from)
        // get the decimals manually
        let callResult = try await contract.createReadOperation("decimals" )!.callContractMethod()
        var decimals = BigUInt(0)
        guard let dec = callResult["0"], let decTyped = dec as? BigUInt else {
            throw Web3Error.inputError(desc: "Contract may be not ERC20 compatible, can not get decimals")}
        decimals = decTyped

        let intDecimals = Int(decimals)
        guard let value = Utilities.parseToBigUInt(newAmount, decimals: intDecimals) else {
            throw Web3Error.inputError(desc: "Can not parse inputted amount")
        }

<<<<<<< HEAD
        let tx = contract.createWriteOperation("setAllowance", parameters: [to, value])!
=======
        let tx = contract.createWriteOperation("setAllowance", parameters: [to, value] as [AnyObject])!
>>>>>>> 496a9fd1
        return tx
    }

    public func totalSupply() async throws -> BigUInt {
<<<<<<< HEAD
        let contract = self.contract
        self.transaction.callOnBlock = .latest
        let result = try await contract.createReadOperation("totalSupply", parameters: [Any](), extraData: Data() )!.callContractMethod()
=======
        let result = try await contract.createReadOperation("totalSupply", parameters: [AnyObject](), extraData: Data())!.callContractMethod()
>>>>>>> 496a9fd1
        guard let res = result["0"] as? BigUInt else {throw Web3Error.processingError(desc: "Failed to get result of expected type from the Ethereum node")}
        return res
    }

    public func approve(from: EthereumAddress, spender: EthereumAddress, amount: String) async throws -> WriteOperation {
        transaction.callOnBlock = .latest
        updateTransactionAndContract(from: from)
        // get the decimals manually
        let callResult = try await contract.createReadOperation("decimals" )!.callContractMethod()
        var decimals = BigUInt(0)
        guard let dec = callResult["0"], let decTyped = dec as? BigUInt else {
            throw Web3Error.inputError(desc: "Contract may be not ERC20 compatible, can not get decimals")}
        decimals = decTyped

        let intDecimals = Int(decimals)
        guard let value = Utilities.parseToBigUInt(amount, decimals: intDecimals) else {
            throw Web3Error.inputError(desc: "Can not parse inputted amount")
        }

<<<<<<< HEAD
        let tx = contract.createWriteOperation("approve", parameters: [spender, value])!
=======
        let tx = contract.createWriteOperation("approve", parameters: [spender, value] as [AnyObject])!
>>>>>>> 496a9fd1
        return tx
    }

    // ERC1644
    public func isControllable() async throws -> Bool {
<<<<<<< HEAD
        let contract = self.contract
        self.transaction.callOnBlock = .latest
        let result = try await contract.createReadOperation("isControllable", parameters: [Any](), extraData: Data() )!.callContractMethod()
=======
        let result = try await contract.createReadOperation("isControllable", parameters: [AnyObject](), extraData: Data())!.callContractMethod()
>>>>>>> 496a9fd1
        guard let res = result["0"] as? Bool else {throw Web3Error.processingError(desc: "Failed to get result of expected type from the Ethereum node")}
        return res
    }

    public func controllerTransfer(from: EthereumAddress, to: EthereumAddress, originalOwner: EthereumAddress, amount: String, data: [UInt8], operatorData: [UInt8]) async throws -> WriteOperation {
        transaction.callOnBlock = .latest
        updateTransactionAndContract(from: from)
        // get the decimals manually
        let callResult = try await contract.createReadOperation("decimals" )!.callContractMethod()
        var decimals = BigUInt(0)
        guard let dec = callResult["0"], let decTyped = dec as? BigUInt else {
            throw Web3Error.inputError(desc: "Contract may be not ERC20 compatible, can not get decimals")}
        decimals = decTyped

        let intDecimals = Int(decimals)
        guard let value = Utilities.parseToBigUInt(amount, decimals: intDecimals) else {
            throw Web3Error.inputError(desc: "Can not parse inputted amount")
        }

<<<<<<< HEAD
        let tx = contract.createWriteOperation("controllerTransfer", parameters: [originalOwner, to, value, data, operatorData])!
=======
        let tx = contract.createWriteOperation("controllerTransfer", parameters: [originalOwner, to, value, data, operatorData] as [AnyObject])!
>>>>>>> 496a9fd1
        return tx
    }

    public func controllerRedeem(from: EthereumAddress, tokenHolder: EthereumAddress, amount: String, data: [UInt8], operatorData: [UInt8]) async throws -> WriteOperation {
        transaction.callOnBlock = .latest
        updateTransactionAndContract(from: from)
        // get the decimals manually
        let callResult = try await contract.createReadOperation("decimals" )!.callContractMethod()
        var decimals = BigUInt(0)
        guard let dec = callResult["0"], let decTyped = dec as? BigUInt else {
            throw Web3Error.inputError(desc: "Contract may be not ERC20 compatible, can not get decimals")}
        decimals = decTyped

        let intDecimals = Int(decimals)
        guard let value = Utilities.parseToBigUInt(amount, decimals: intDecimals) else {
            throw Web3Error.inputError(desc: "Can not parse inputted amount")
        }

<<<<<<< HEAD
        let tx = contract.createWriteOperation("controllerRedeem", parameters: [tokenHolder, value, data, operatorData])!
=======
        let tx = contract.createWriteOperation("controllerRedeem", parameters: [tokenHolder, value, data, operatorData] as [AnyObject])!
>>>>>>> 496a9fd1
        return tx
    }
}

// MARK: - Private

extension ERC1644 {

    private func updateTransactionAndContract(from: EthereumAddress) {
        transaction.from = from
        transaction.to = address
        contract.transaction = transaction
    }

}<|MERGE_RESOLUTION|>--- conflicted
+++ resolved
@@ -11,12 +11,12 @@
 
 // Controller Token Operation Standard
 protocol IERC1644: IERC20 {
-
+    
     // Controller Operation
     func isControllable() async throws -> Bool
     func controllerTransfer(from: EthereumAddress, to: EthereumAddress, originalOwner: EthereumAddress, amount: String, data: [UInt8], operatorData: [UInt8]) async throws -> WriteOperation
     func controllerRedeem(from: EthereumAddress, tokenHolder: EthereumAddress, amount: String, data: [UInt8], operatorData: [UInt8]) async throws -> WriteOperation
-
+    
 }
 
 // FIXME: Rewrite this to CodableTransaction
@@ -27,9 +27,9 @@
     public var provider: Web3Provider
     public var address: EthereumAddress
     public var abi: String
-
+    
     public let contract: Web3.Contract
-
+    
     public init(web3: Web3, provider: Web3Provider, address: EthereumAddress, abi: String = Web3.Utils.erc1644ABI, transaction: CodableTransaction = .emptyTransaction) {
         self.web3 = web3
         self.provider = provider
@@ -41,31 +41,21 @@
         contract = web3.contract(abi, at: address)!
         basePropertiesProvider = ERC20BasePropertiesProvider(contract: contract)
     }
-
+    
     public func getBalance(account: EthereumAddress) async throws -> BigUInt {
-<<<<<<< HEAD
-        let contract = self.contract
-        self.transaction.callOnBlock = .latest
-        let result = try await contract.createReadOperation("balanceOf", parameters: [account], extraData: Data() )!.callContractMethod()
-=======
-        let result = try await contract.createReadOperation("balanceOf", parameters: [account] as [AnyObject], extraData: Data())!.callContractMethod()
->>>>>>> 496a9fd1
+        let result = try await contract.createReadOperation("balanceOf", parameters: [account])!.callContractMethod()
+        
         guard let res = result["0"] as? BigUInt else {throw Web3Error.processingError(desc: "Failed to get result of expected type from the Ethereum node")}
         return res
     }
-
+    
     public func getAllowance(originalOwner: EthereumAddress, delegate: EthereumAddress) async throws -> BigUInt {
-<<<<<<< HEAD
-        let contract = self.contract
-        self.transaction.callOnBlock = .latest
-        let result = try await contract.createReadOperation("allowance", parameters: [originalOwner, delegate], extraData: Data() )!.callContractMethod()
-=======
-        let result = try await contract.createReadOperation("allowance", parameters: [originalOwner, delegate] as [AnyObject], extraData: Data())!.callContractMethod()
->>>>>>> 496a9fd1
+        let result = try await contract.createReadOperation("allowance", parameters: [originalOwner, delegate])!.callContractMethod()
+        
         guard let res = result["0"] as? BigUInt else {throw Web3Error.processingError(desc: "Failed to get result of expected type from the Ethereum node")}
         return res
     }
-
+    
     public func transfer(from: EthereumAddress, to: EthereumAddress, amount: String) async throws -> WriteOperation {
         transaction.callOnBlock = .latest
         updateTransactionAndContract(from: from)
@@ -75,19 +65,16 @@
         guard let dec = callResult["0"], let decTyped = dec as? BigUInt else {
             throw Web3Error.inputError(desc: "Contract may be not ERC20 compatible, can not get decimals")}
         decimals = decTyped
-
+        
         let intDecimals = Int(decimals)
         guard let value = Utilities.parseToBigUInt(amount, decimals: intDecimals) else {
             throw Web3Error.inputError(desc: "Can not parse inputted amount")
         }
-<<<<<<< HEAD
+        
         let tx = contract.createWriteOperation("transfer", parameters: [to, value])!
-=======
-        let tx = contract.createWriteOperation("transfer", parameters: [to, value] as [AnyObject])!
->>>>>>> 496a9fd1
         return tx
     }
-
+    
     public func transferFrom(from: EthereumAddress, to: EthereumAddress, originalOwner: EthereumAddress, amount: String) async throws -> WriteOperation {
         transaction.callOnBlock = .latest
         updateTransactionAndContract(from: from)
@@ -97,20 +84,16 @@
         guard let dec = callResult["0"], let decTyped = dec as? BigUInt else {
             throw Web3Error.inputError(desc: "Contract may be not ERC20 compatible, can not get decimals")}
         decimals = decTyped
-
+        
         let intDecimals = Int(decimals)
         guard let value = Utilities.parseToBigUInt(amount, decimals: intDecimals) else {
             throw Web3Error.inputError(desc: "Can not parse inputted amount")
         }
-
-<<<<<<< HEAD
+        
         let tx = contract.createWriteOperation("transferFrom", parameters: [originalOwner, to, value])!
-=======
-        let tx = contract.createWriteOperation("transferFrom", parameters: [originalOwner, to, value] as [AnyObject])!
->>>>>>> 496a9fd1
         return tx
     }
-
+    
     public func setAllowance(from: EthereumAddress, to: EthereumAddress, newAmount: String) async throws -> WriteOperation {
         transaction.callOnBlock = .latest
         updateTransactionAndContract(from: from)
@@ -120,32 +103,23 @@
         guard let dec = callResult["0"], let decTyped = dec as? BigUInt else {
             throw Web3Error.inputError(desc: "Contract may be not ERC20 compatible, can not get decimals")}
         decimals = decTyped
-
+        
         let intDecimals = Int(decimals)
         guard let value = Utilities.parseToBigUInt(newAmount, decimals: intDecimals) else {
             throw Web3Error.inputError(desc: "Can not parse inputted amount")
         }
-
-<<<<<<< HEAD
+        
         let tx = contract.createWriteOperation("setAllowance", parameters: [to, value])!
-=======
-        let tx = contract.createWriteOperation("setAllowance", parameters: [to, value] as [AnyObject])!
->>>>>>> 496a9fd1
         return tx
     }
-
+    
     public func totalSupply() async throws -> BigUInt {
-<<<<<<< HEAD
-        let contract = self.contract
-        self.transaction.callOnBlock = .latest
-        let result = try await contract.createReadOperation("totalSupply", parameters: [Any](), extraData: Data() )!.callContractMethod()
-=======
-        let result = try await contract.createReadOperation("totalSupply", parameters: [AnyObject](), extraData: Data())!.callContractMethod()
->>>>>>> 496a9fd1
+        let result = try await contract.createReadOperation("totalSupply")!.callContractMethod()
+        
         guard let res = result["0"] as? BigUInt else {throw Web3Error.processingError(desc: "Failed to get result of expected type from the Ethereum node")}
         return res
     }
-
+    
     public func approve(from: EthereumAddress, spender: EthereumAddress, amount: String) async throws -> WriteOperation {
         transaction.callOnBlock = .latest
         updateTransactionAndContract(from: from)
@@ -155,33 +129,24 @@
         guard let dec = callResult["0"], let decTyped = dec as? BigUInt else {
             throw Web3Error.inputError(desc: "Contract may be not ERC20 compatible, can not get decimals")}
         decimals = decTyped
-
+        
         let intDecimals = Int(decimals)
         guard let value = Utilities.parseToBigUInt(amount, decimals: intDecimals) else {
             throw Web3Error.inputError(desc: "Can not parse inputted amount")
         }
-
-<<<<<<< HEAD
+        
         let tx = contract.createWriteOperation("approve", parameters: [spender, value])!
-=======
-        let tx = contract.createWriteOperation("approve", parameters: [spender, value] as [AnyObject])!
->>>>>>> 496a9fd1
         return tx
     }
-
+    
     // ERC1644
     public func isControllable() async throws -> Bool {
-<<<<<<< HEAD
-        let contract = self.contract
-        self.transaction.callOnBlock = .latest
-        let result = try await contract.createReadOperation("isControllable", parameters: [Any](), extraData: Data() )!.callContractMethod()
-=======
-        let result = try await contract.createReadOperation("isControllable", parameters: [AnyObject](), extraData: Data())!.callContractMethod()
->>>>>>> 496a9fd1
+        let result = try await contract.createReadOperation("isControllable")!.callContractMethod()
+        
         guard let res = result["0"] as? Bool else {throw Web3Error.processingError(desc: "Failed to get result of expected type from the Ethereum node")}
         return res
     }
-
+    
     public func controllerTransfer(from: EthereumAddress, to: EthereumAddress, originalOwner: EthereumAddress, amount: String, data: [UInt8], operatorData: [UInt8]) async throws -> WriteOperation {
         transaction.callOnBlock = .latest
         updateTransactionAndContract(from: from)
@@ -191,20 +156,16 @@
         guard let dec = callResult["0"], let decTyped = dec as? BigUInt else {
             throw Web3Error.inputError(desc: "Contract may be not ERC20 compatible, can not get decimals")}
         decimals = decTyped
-
+        
         let intDecimals = Int(decimals)
         guard let value = Utilities.parseToBigUInt(amount, decimals: intDecimals) else {
             throw Web3Error.inputError(desc: "Can not parse inputted amount")
         }
-
-<<<<<<< HEAD
+        
         let tx = contract.createWriteOperation("controllerTransfer", parameters: [originalOwner, to, value, data, operatorData])!
-=======
-        let tx = contract.createWriteOperation("controllerTransfer", parameters: [originalOwner, to, value, data, operatorData] as [AnyObject])!
->>>>>>> 496a9fd1
         return tx
     }
-
+    
     public func controllerRedeem(from: EthereumAddress, tokenHolder: EthereumAddress, amount: String, data: [UInt8], operatorData: [UInt8]) async throws -> WriteOperation {
         transaction.callOnBlock = .latest
         updateTransactionAndContract(from: from)
@@ -214,17 +175,13 @@
         guard let dec = callResult["0"], let decTyped = dec as? BigUInt else {
             throw Web3Error.inputError(desc: "Contract may be not ERC20 compatible, can not get decimals")}
         decimals = decTyped
-
+        
         let intDecimals = Int(decimals)
         guard let value = Utilities.parseToBigUInt(amount, decimals: intDecimals) else {
             throw Web3Error.inputError(desc: "Can not parse inputted amount")
         }
-
-<<<<<<< HEAD
+        
         let tx = contract.createWriteOperation("controllerRedeem", parameters: [tokenHolder, value, data, operatorData])!
-=======
-        let tx = contract.createWriteOperation("controllerRedeem", parameters: [tokenHolder, value, data, operatorData] as [AnyObject])!
->>>>>>> 496a9fd1
         return tx
     }
 }
@@ -232,11 +189,11 @@
 // MARK: - Private
 
 extension ERC1644 {
-
+    
     private func updateTransactionAndContract(from: EthereumAddress) {
         transaction.from = from
         transaction.to = address
         contract.transaction = transaction
     }
-
+    
 }