//
//  Web3+ERC1376.swift
//
//  Created by Anton Grigorev on 20/12/2018.
//  Copyright © 2018 The Matter Inc. All rights reserved.
//

import Foundation
import BigInt
import Web3Core

public enum IERC1376DelegateMode: UInt {
    case PublicMsgSender = 0
    case PublicTxOrigin = 1
    case PrivateMsgSender = 2
    case PrivateTxOrigin = 3
}

public struct DirectDebitInfo {
    let amount: BigUInt
    let startTime: BigUInt
    let interval: BigUInt
}

public struct DirectDebit {
    let info: DirectDebitInfo
    let epoch: BigUInt
}

extension DirectDebit: Hashable {
}

extension DirectDebitInfo: Hashable {
}

// Service-Friendly Token Standard
protocol IERC1376: IERC20 {
    func approve(from: EthereumAddress, spender: EthereumAddress, expectedValue: String, newValue: String) async throws -> WriteOperation
    func increaseAllowance(from: EthereumAddress, spender: EthereumAddress, value: String) async throws -> WriteOperation
    func decreaseAllowance(from: EthereumAddress, spender: EthereumAddress, value: String, strict: Bool) async throws -> WriteOperation
    func setERC20ApproveChecking(from: EthereumAddress, approveChecking: Bool) async throws -> WriteOperation

    func spendableAllowance(owner: EthereumAddress, spender: EthereumAddress) async throws -> BigUInt
    func transfer(from: EthereumAddress, data: String) async throws -> WriteOperation
    func transferAndCall(from: EthereumAddress, to: EthereumAddress, value: String, data: [UInt8]) async throws -> WriteOperation

    func nonceOf(owner: EthereumAddress) async throws -> BigUInt
    func increaseNonce(from: EthereumAddress) async throws -> WriteOperation
    func delegateTransferAndCall(from: EthereumAddress,
                                 nonce: BigUInt,
                                 fee: BigUInt,
                                 gasAmount: BigUInt,
                                 to: EthereumAddress,
                                 value: String,
                                 data: [UInt8],
                                 mode: IERC1376DelegateMode,
                                 v: UInt8,
                                 r: Data,
                                 s: Data) async throws -> WriteOperation

    func directDebit(debtor: EthereumAddress, receiver: EthereumAddress) async throws -> DirectDebit
    func setupDirectDebit(from: EthereumAddress, receiver: EthereumAddress, info: DirectDebitInfo) async throws -> WriteOperation
    func terminateDirectDebit(from: EthereumAddress, receiver: EthereumAddress) async throws -> WriteOperation
    func withdrawDirectDebit(from: EthereumAddress, debtor: EthereumAddress) async throws -> WriteOperation
    func withdrawDirectDebit(from: EthereumAddress, debtors: [EthereumAddress], strict: Bool) async throws -> WriteOperation
}

// FIXME: Rewrite this to CodableTransaction
public class ERC1376: IERC1376, ERC20BaseProperties {
    public private(set) var basePropertiesProvider: ERC20BasePropertiesProvider
    public var transaction: CodableTransaction
    public var web3: Web3
    public var provider: Web3Provider
    public var address: EthereumAddress
    public var abi: String

    public let contract: Web3.Contract

    public init(web3: Web3, provider: Web3Provider, address: EthereumAddress, abi: String = Web3.Utils.erc1376ABI, transaction: CodableTransaction = .emptyTransaction) {
        self.web3 = web3
        self.provider = provider
        self.address = address
        self.transaction = transaction
        self.transaction.to = address
        self.abi = abi
        // TODO: Make `init` and `web3.contract.init` throwing. Forced because this should fail if ABI is wrongly configured
        contract = web3.contract(abi, at: address)!
        basePropertiesProvider = ERC20BasePropertiesProvider(contract: contract)
    }

    public func getBalance(account: EthereumAddress) async throws -> BigUInt {
<<<<<<< HEAD
        let contract = self.contract
        self.transaction.callOnBlock = .latest
        let result = try await contract.createReadOperation("balanceOf", parameters: [account], extraData: Data() )!.callContractMethod()
=======
        let result = try await contract.createReadOperation("balanceOf", parameters: [account] as [AnyObject], extraData: Data())!.callContractMethod()
>>>>>>> 496a9fd1
        guard let res = result["0"] as? BigUInt else {throw Web3Error.processingError(desc: "Failed to get result of expected type from the Ethereum node")}
        return res
    }

    public func getAllowance(originalOwner: EthereumAddress, delegate: EthereumAddress) async throws -> BigUInt {
<<<<<<< HEAD
        let contract = self.contract
        self.transaction.callOnBlock = .latest
        let result = try await contract.createReadOperation("allowance", parameters: [originalOwner, delegate], extraData: Data() )!.callContractMethod()
=======
        let result = try await contract.createReadOperation("allowance", parameters: [originalOwner, delegate] as [AnyObject], extraData: Data())!.callContractMethod()
>>>>>>> 496a9fd1
        guard let res = result["0"] as? BigUInt else {throw Web3Error.processingError(desc: "Failed to get result of expected type from the Ethereum node")}
        return res
    }

    public func transfer(from: EthereumAddress, to: EthereumAddress, amount: String) async throws -> WriteOperation {
        transaction.callOnBlock = .latest
        updateTransactionAndContract(from: from)
        // get the decimals manually
        let callResult = try await contract.createReadOperation("decimals" )!.callContractMethod()
        var decimals = BigUInt(0)
        guard let dec = callResult["0"], let decTyped = dec as? BigUInt else {
            throw Web3Error.inputError(desc: "Contract may be not ERC20 compatible, can not get decimals")}
        decimals = decTyped

        let intDecimals = Int(decimals)
        guard let value = Utilities.parseToBigUInt(amount, decimals: intDecimals) else {
            throw Web3Error.inputError(desc: "Can not parse inputted amount")
        }
<<<<<<< HEAD
        let tx = contract.createWriteOperation("transfer", parameters: [to, value])!
=======
        let tx = contract.createWriteOperation("transfer", parameters: [to, value] as [AnyObject])!
>>>>>>> 496a9fd1
        return tx
    }

    public func transferFrom(from: EthereumAddress, to: EthereumAddress, originalOwner: EthereumAddress, amount: String) async throws -> WriteOperation {
        transaction.callOnBlock = .latest
        updateTransactionAndContract(from: from)
        // get the decimals manually
        let callResult = try await contract.createReadOperation("decimals" )!.callContractMethod()
        var decimals = BigUInt(0)
        guard let dec = callResult["0"], let decTyped = dec as? BigUInt else {
            throw Web3Error.inputError(desc: "Contract may be not ERC20 compatible, can not get decimals")}
        decimals = decTyped

        let intDecimals = Int(decimals)
        guard let value = Utilities.parseToBigUInt(amount, decimals: intDecimals) else {
            throw Web3Error.inputError(desc: "Can not parse inputted amount")
        }

<<<<<<< HEAD
        let tx = contract.createWriteOperation("transferFrom", parameters: [originalOwner, to, value])!
=======
        let tx = contract.createWriteOperation("transferFrom", parameters: [originalOwner, to, value] as [AnyObject])!
>>>>>>> 496a9fd1
        return tx
    }

    public func setAllowance(from: EthereumAddress, to: EthereumAddress, newAmount: String) async throws -> WriteOperation {
        transaction.callOnBlock = .latest
        updateTransactionAndContract(from: from)
        // get the decimals manually
        let callResult = try await contract.createReadOperation("decimals" )!.callContractMethod()
        var decimals = BigUInt(0)
        guard let dec = callResult["0"], let decTyped = dec as? BigUInt else {
            throw Web3Error.inputError(desc: "Contract may be not ERC20 compatible, can not get decimals")}
        decimals = decTyped

        let intDecimals = Int(decimals)
        guard let value = Utilities.parseToBigUInt(newAmount, decimals: intDecimals) else {
            throw Web3Error.inputError(desc: "Can not parse inputted amount")
        }

<<<<<<< HEAD
        let tx = contract.createWriteOperation("setAllowance", parameters: [to, value])!
=======
        let tx = contract.createWriteOperation("setAllowance", parameters: [to, value] as [AnyObject])!
>>>>>>> 496a9fd1
        return tx
    }

    public func approve(from: EthereumAddress, spender: EthereumAddress, amount: String) async throws -> WriteOperation {
        transaction.callOnBlock = .latest
        updateTransactionAndContract(from: from)
        // get the decimals manually
        let callResult = try await contract.createReadOperation("decimals" )!.callContractMethod()
        var decimals = BigUInt(0)
        guard let dec = callResult["0"], let decTyped = dec as? BigUInt else {
            throw Web3Error.inputError(desc: "Contract may be not ERC20 compatible, can not get decimals")}
        decimals = decTyped

        let intDecimals = Int(decimals)
        guard let value = Utilities.parseToBigUInt(amount, decimals: intDecimals) else {
            throw Web3Error.inputError(desc: "Can not parse inputted amount")
        }

<<<<<<< HEAD
        let tx = contract.createWriteOperation("approve", parameters: [spender, value])!
=======
        let tx = contract.createWriteOperation("approve", parameters: [spender, value] as [AnyObject])!
>>>>>>> 496a9fd1
        return tx
    }

    public func totalSupply() async throws -> BigUInt {
<<<<<<< HEAD
        let contract = self.contract
        self.transaction.callOnBlock = .latest
        let result = try await contract.createReadOperation("totalSupply", parameters: [Any](), extraData: Data() )!.callContractMethod()
=======
        let result = try await contract.createReadOperation("totalSupply", parameters: [AnyObject](), extraData: Data())!.callContractMethod()
>>>>>>> 496a9fd1
        guard let res = result["0"] as? BigUInt else {throw Web3Error.processingError(desc: "Failed to get result of expected type from the Ethereum node")}
        return res
    }

    func approve(from: EthereumAddress, spender: EthereumAddress, expectedValue: String, newValue: String) async throws -> WriteOperation {
        transaction.callOnBlock = .latest
        updateTransactionAndContract(from: from)
        // get the decimals manually
        let callResult = try await contract.createReadOperation("decimals" )!.callContractMethod()
        var decimals = BigUInt(0)
        guard let dec = callResult["0"], let decTyped = dec as? BigUInt else {
            throw Web3Error.inputError(desc: "Contract may be not ERC20 compatible, can not get decimals")}
        decimals = decTyped

        let intDecimals = Int(decimals)
        guard let eValue = Utilities.parseToBigUInt(expectedValue, decimals: intDecimals) else {
            throw Web3Error.inputError(desc: "Can not parse inputted amount")
        }
        guard let nValue = Utilities.parseToBigUInt(newValue, decimals: intDecimals) else {
            throw Web3Error.inputError(desc: "Can not parse inputted amount")
        }

<<<<<<< HEAD
        let tx = contract.createWriteOperation("approve", parameters: [spender, eValue, nValue])!
=======
        let tx = contract.createWriteOperation("approve", parameters: [spender, eValue, nValue] as [AnyObject])!
>>>>>>> 496a9fd1
        return tx
    }

    func increaseAllowance(from: EthereumAddress, spender: EthereumAddress, value: String) async throws -> WriteOperation {
        transaction.callOnBlock = .latest
        updateTransactionAndContract(from: from)
        // get the decimals manually
        let callResult = try await contract.createReadOperation("decimals" )!.callContractMethod()
        var decimals = BigUInt(0)
        guard let dec = callResult["0"], let decTyped = dec as? BigUInt else {
            throw Web3Error.inputError(desc: "Contract may be not ERC20 compatible, can not get decimals")}
        decimals = decTyped

        let intDecimals = Int(decimals)
        guard let amount = Utilities.parseToBigUInt(value, decimals: intDecimals) else {
            throw Web3Error.inputError(desc: "Can not parse inputted amount")
        }

<<<<<<< HEAD
        let tx = contract.createWriteOperation("increaseAllowance", parameters: [spender, amount])!
=======
        let tx = contract.createWriteOperation("increaseAllowance", parameters: [spender, amount] as [AnyObject])!
>>>>>>> 496a9fd1
        return tx
    }

    func decreaseAllowance(from: EthereumAddress, spender: EthereumAddress, value: String, strict: Bool) async throws -> WriteOperation {
        transaction.callOnBlock = .latest
        updateTransactionAndContract(from: from)
        // get the decimals manually
        let callResult = try await contract.createReadOperation("decimals" )!.callContractMethod()
        var decimals = BigUInt(0)
        guard let dec = callResult["0"], let decTyped = dec as? BigUInt else {
            throw Web3Error.inputError(desc: "Contract may be not ERC20 compatible, can not get decimals")}
        decimals = decTyped

        let intDecimals = Int(decimals)
        guard let amount = Utilities.parseToBigUInt(value, decimals: intDecimals) else {
            throw Web3Error.inputError(desc: "Can not parse inputted amount")
        }

<<<<<<< HEAD
        let tx = contract.createWriteOperation("decreaseAllowance", parameters: [spender, amount, strict])!
=======
        let tx = contract.createWriteOperation("decreaseAllowance", parameters: [spender, amount, strict] as [AnyObject])!
>>>>>>> 496a9fd1
        return tx
    }

    func setERC20ApproveChecking(from: EthereumAddress, approveChecking: Bool) throws -> WriteOperation {
<<<<<<< HEAD
        let contract = self.contract
        self.transaction.from = from
        self.transaction.to = self.address

        let tx = contract.createWriteOperation("setERC20ApproveChecking", parameters: [approveChecking])!
=======
        updateTransactionAndContract(from: from)
        let tx = contract.createWriteOperation("setERC20ApproveChecking", parameters: [approveChecking] as [AnyObject])!
>>>>>>> 496a9fd1
        return tx
    }

    func spendableAllowance(owner: EthereumAddress, spender: EthereumAddress) async throws -> BigUInt {
<<<<<<< HEAD
        let contract = self.contract
        self.transaction.callOnBlock = .latest
        let result = try await contract.createReadOperation("spendableAllowance", parameters: [owner, spender], extraData: Data() )!.callContractMethod()
=======
        transaction.callOnBlock = .latest
        let result = try await contract.createReadOperation("spendableAllowance", parameters: [owner, spender] as [AnyObject], extraData: Data())!.callContractMethod()
>>>>>>> 496a9fd1
        guard let res = result["0"] as? BigUInt else {throw Web3Error.processingError(desc: "Failed to get result of expected type from the Ethereum node")}
        return res
    }

    func transfer(from: EthereumAddress, data: String) async throws -> WriteOperation {
        transaction.callOnBlock = .latest
        updateTransactionAndContract(from: from)
        // get the decimals manually
        let callResult = try await contract.createReadOperation("decimals" )!.callContractMethod()
        var decimals = BigUInt(0)
        guard let dec = callResult["0"], let decTyped = dec as? BigUInt else {
            throw Web3Error.inputError(desc: "Contract may be not ERC20 compatible, can not get decimals")}
        decimals = decTyped

        let intDecimals = Int(decimals)
        guard let value = Utilities.parseToBigUInt(data, decimals: intDecimals) else {
            throw Web3Error.inputError(desc: "Can not parse inputted amount")
        }
<<<<<<< HEAD
        let tx = contract.createWriteOperation("transfer", parameters: [value])!
=======
        let tx = contract.createWriteOperation("transfer", parameters: [value] as [AnyObject])!
>>>>>>> 496a9fd1
        return tx
    }

    func transferAndCall(from: EthereumAddress, to: EthereumAddress, value: String, data: [UInt8]) async throws -> WriteOperation {
        transaction.callOnBlock = .latest
        updateTransactionAndContract(from: from)
        // get the decimals manually
        let callResult = try await contract.createReadOperation("decimals" )!.callContractMethod()
        var decimals = BigUInt(0)
        guard let dec = callResult["0"], let decTyped = dec as? BigUInt else {
            throw Web3Error.inputError(desc: "Contract may be not ERC20 compatible, can not get decimals")}
        decimals = decTyped

        let intDecimals = Int(decimals)
        guard let amount = Utilities.parseToBigUInt(value, decimals: intDecimals) else {
            throw Web3Error.inputError(desc: "Can not parse inputted amount")
        }
<<<<<<< HEAD
        let tx = contract.createWriteOperation("transferAndCall", parameters: [to, amount, data])!
=======
        let tx = contract.createWriteOperation("transferAndCall", parameters: [to, amount, data] as [AnyObject])!
>>>>>>> 496a9fd1
        return tx
    }

    func nonceOf(owner: EthereumAddress) async throws -> BigUInt {
<<<<<<< HEAD
        let contract = self.contract
        self.transaction.callOnBlock = .latest
        let result = try await contract.createReadOperation("nonceOf", parameters: [owner], extraData: Data() )!.callContractMethod()
=======
        let result = try await contract.createReadOperation("nonceOf", parameters: [owner] as [AnyObject], extraData: Data())!.callContractMethod()
>>>>>>> 496a9fd1
        guard let res = result["0"] as? BigUInt else {throw Web3Error.processingError(desc: "Failed to get result of expected type from the Ethereum node")}
        return res
    }

    func increaseNonce(from: EthereumAddress) throws -> WriteOperation {
<<<<<<< HEAD
        let contract = self.contract
        self.transaction.from = from
        self.transaction.to = self.address
        self.transaction.callOnBlock = .latest

        let tx = contract.createWriteOperation("increaseNonce", parameters: [])!
=======
        transaction.callOnBlock = .latest
        updateTransactionAndContract(from: from)
        let tx = contract.createWriteOperation("increaseNonce", parameters: [] as [AnyObject])!
>>>>>>> 496a9fd1
        return tx
    }

    func delegateTransferAndCall(from: EthereumAddress, nonce: BigUInt, fee: BigUInt, gasAmount: BigUInt, to: EthereumAddress, value: String, data: [UInt8], mode: IERC1376DelegateMode, v: UInt8, r: Data, s: Data) async throws -> WriteOperation {
        transaction.callOnBlock = .latest
        updateTransactionAndContract(from: from)
        // get the decimals manually
        let callResult = try await contract.createReadOperation("decimals" )!.callContractMethod()
        var decimals = BigUInt(0)
        guard let dec = callResult["0"], let decTyped = dec as? BigUInt else {
            throw Web3Error.inputError(desc: "Contract may be not ERC20 compatible, can not get decimals")}
        decimals = decTyped

        let intDecimals = Int(decimals)
        guard let amount = Utilities.parseToBigUInt(value, decimals: intDecimals) else {
            throw Web3Error.inputError(desc: "Can not parse inputted amount")
        }

        let modeValue = mode.rawValue

<<<<<<< HEAD
        let tx = contract.createWriteOperation("delegateTransferAndCall", parameters: [nonce, fee, gasAmount, to, amount, data, modeValue, v, r, s])!
=======
        let tx = contract.createWriteOperation("delegateTransferAndCall", parameters: [nonce, fee, gasAmount, to, amount, data, modeValue, v, r, s] as [AnyObject])!
>>>>>>> 496a9fd1
        return tx
    }

    func directDebit(debtor: EthereumAddress, receiver: EthereumAddress) async throws -> DirectDebit {
<<<<<<< HEAD
        let contract = self.contract
        self.transaction.callOnBlock = .latest
        let result = try await contract.createReadOperation("directDebit", parameters: [debtor, receiver], extraData: Data() )!.callContractMethod()
=======
        let result = try await contract.createReadOperation("directDebit", parameters: [debtor, receiver] as [AnyObject], extraData: Data())!.callContractMethod()
>>>>>>> 496a9fd1
        guard let res = result["0"] as? DirectDebit else {throw Web3Error.processingError(desc: "Failed to get result of expected type from the Ethereum node")}
        return res
    }

    func setupDirectDebit(from: EthereumAddress, receiver: EthereumAddress, info: DirectDebitInfo) throws -> WriteOperation {
<<<<<<< HEAD
        let contract = self.contract
        self.transaction.from = from
        self.transaction.to = self.address

        let tx = contract.createWriteOperation("setupDirectDebit", parameters: [receiver, info])!
=======
        updateTransactionAndContract(from: from)
        let tx = contract.createWriteOperation("setupDirectDebit", parameters: [receiver, info] as [AnyObject])!
>>>>>>> 496a9fd1
        return tx
    }

    func terminateDirectDebit(from: EthereumAddress, receiver: EthereumAddress) throws -> WriteOperation {
<<<<<<< HEAD
        let contract = self.contract
        self.transaction.from = from
        self.transaction.to = self.address

        let tx = contract.createWriteOperation("terminateDirectDebit", parameters: [receiver])!
=======
        updateTransactionAndContract(from: from)
        let tx = contract.createWriteOperation("terminateDirectDebit", parameters: [receiver] as [AnyObject])!
>>>>>>> 496a9fd1
        return tx
    }

    func withdrawDirectDebit(from: EthereumAddress, debtor: EthereumAddress) throws -> WriteOperation {
<<<<<<< HEAD
        let contract = self.contract
        self.transaction.from = from
        self.transaction.to = self.address

        let tx = contract.createWriteOperation("withdrawDirectDebit", parameters: [debtor])!
=======
        updateTransactionAndContract(from: from)
        let tx = contract.createWriteOperation("withdrawDirectDebit", parameters: [debtor] as [AnyObject])!
>>>>>>> 496a9fd1
        return tx
    }

    func withdrawDirectDebit(from: EthereumAddress, debtors: [EthereumAddress], strict: Bool) throws -> WriteOperation {
<<<<<<< HEAD
        let contract = self.contract
        self.transaction.from = from
        self.transaction.to = self.address

        let tx = contract.createWriteOperation("withdrawDirectDebit", parameters: [debtors, strict])!
=======
        updateTransactionAndContract(from: from)
        let tx = contract.createWriteOperation("withdrawDirectDebit", parameters: [debtors, strict] as [AnyObject])!
>>>>>>> 496a9fd1
        return tx
    }
}

// MARK: - Private

extension ERC1376 {

    private func updateTransactionAndContract(from: EthereumAddress) {
        transaction.from = from
        transaction.to = address
        contract.transaction = transaction
    }

}
<|MERGE_RESOLUTION|>--- conflicted
+++ resolved
@@ -89,25 +89,15 @@
     }
 
     public func getBalance(account: EthereumAddress) async throws -> BigUInt {
-<<<<<<< HEAD
-        let contract = self.contract
-        self.transaction.callOnBlock = .latest
-        let result = try await contract.createReadOperation("balanceOf", parameters: [account], extraData: Data() )!.callContractMethod()
-=======
-        let result = try await contract.createReadOperation("balanceOf", parameters: [account] as [AnyObject], extraData: Data())!.callContractMethod()
->>>>>>> 496a9fd1
+        let result = try await contract.createReadOperation("balanceOf", parameters: [account])!.callContractMethod()
+
         guard let res = result["0"] as? BigUInt else {throw Web3Error.processingError(desc: "Failed to get result of expected type from the Ethereum node")}
         return res
     }
 
     public func getAllowance(originalOwner: EthereumAddress, delegate: EthereumAddress) async throws -> BigUInt {
-<<<<<<< HEAD
-        let contract = self.contract
-        self.transaction.callOnBlock = .latest
-        let result = try await contract.createReadOperation("allowance", parameters: [originalOwner, delegate], extraData: Data() )!.callContractMethod()
-=======
-        let result = try await contract.createReadOperation("allowance", parameters: [originalOwner, delegate] as [AnyObject], extraData: Data())!.callContractMethod()
->>>>>>> 496a9fd1
+        let result = try await contract.createReadOperation("allowance", parameters: [originalOwner, delegate])!.callContractMethod()
+
         guard let res = result["0"] as? BigUInt else {throw Web3Error.processingError(desc: "Failed to get result of expected type from the Ethereum node")}
         return res
     }
@@ -126,11 +116,7 @@
         guard let value = Utilities.parseToBigUInt(amount, decimals: intDecimals) else {
             throw Web3Error.inputError(desc: "Can not parse inputted amount")
         }
-<<<<<<< HEAD
         let tx = contract.createWriteOperation("transfer", parameters: [to, value])!
-=======
-        let tx = contract.createWriteOperation("transfer", parameters: [to, value] as [AnyObject])!
->>>>>>> 496a9fd1
         return tx
     }
 
@@ -148,12 +134,7 @@
         guard let value = Utilities.parseToBigUInt(amount, decimals: intDecimals) else {
             throw Web3Error.inputError(desc: "Can not parse inputted amount")
         }
-
-<<<<<<< HEAD
         let tx = contract.createWriteOperation("transferFrom", parameters: [originalOwner, to, value])!
-=======
-        let tx = contract.createWriteOperation("transferFrom", parameters: [originalOwner, to, value] as [AnyObject])!
->>>>>>> 496a9fd1
         return tx
     }
 
@@ -171,12 +152,7 @@
         guard let value = Utilities.parseToBigUInt(newAmount, decimals: intDecimals) else {
             throw Web3Error.inputError(desc: "Can not parse inputted amount")
         }
-
-<<<<<<< HEAD
         let tx = contract.createWriteOperation("setAllowance", parameters: [to, value])!
-=======
-        let tx = contract.createWriteOperation("setAllowance", parameters: [to, value] as [AnyObject])!
->>>>>>> 496a9fd1
         return tx
     }
 
@@ -194,23 +170,13 @@
         guard let value = Utilities.parseToBigUInt(amount, decimals: intDecimals) else {
             throw Web3Error.inputError(desc: "Can not parse inputted amount")
         }
-
-<<<<<<< HEAD
         let tx = contract.createWriteOperation("approve", parameters: [spender, value])!
-=======
-        let tx = contract.createWriteOperation("approve", parameters: [spender, value] as [AnyObject])!
->>>>>>> 496a9fd1
         return tx
     }
 
     public func totalSupply() async throws -> BigUInt {
-<<<<<<< HEAD
-        let contract = self.contract
-        self.transaction.callOnBlock = .latest
-        let result = try await contract.createReadOperation("totalSupply", parameters: [Any](), extraData: Data() )!.callContractMethod()
-=======
-        let result = try await contract.createReadOperation("totalSupply", parameters: [AnyObject](), extraData: Data())!.callContractMethod()
->>>>>>> 496a9fd1
+        let result = try await contract.createReadOperation("totalSupply")!.callContractMethod()
+
         guard let res = result["0"] as? BigUInt else {throw Web3Error.processingError(desc: "Failed to get result of expected type from the Ethereum node")}
         return res
     }
@@ -232,12 +198,7 @@
         guard let nValue = Utilities.parseToBigUInt(newValue, decimals: intDecimals) else {
             throw Web3Error.inputError(desc: "Can not parse inputted amount")
         }
-
-<<<<<<< HEAD
         let tx = contract.createWriteOperation("approve", parameters: [spender, eValue, nValue])!
-=======
-        let tx = contract.createWriteOperation("approve", parameters: [spender, eValue, nValue] as [AnyObject])!
->>>>>>> 496a9fd1
         return tx
     }
 
@@ -255,12 +216,7 @@
         guard let amount = Utilities.parseToBigUInt(value, decimals: intDecimals) else {
             throw Web3Error.inputError(desc: "Can not parse inputted amount")
         }
-
-<<<<<<< HEAD
         let tx = contract.createWriteOperation("increaseAllowance", parameters: [spender, amount])!
-=======
-        let tx = contract.createWriteOperation("increaseAllowance", parameters: [spender, amount] as [AnyObject])!
->>>>>>> 496a9fd1
         return tx
     }
 
@@ -278,38 +234,20 @@
         guard let amount = Utilities.parseToBigUInt(value, decimals: intDecimals) else {
             throw Web3Error.inputError(desc: "Can not parse inputted amount")
         }
-
-<<<<<<< HEAD
         let tx = contract.createWriteOperation("decreaseAllowance", parameters: [spender, amount, strict])!
-=======
-        let tx = contract.createWriteOperation("decreaseAllowance", parameters: [spender, amount, strict] as [AnyObject])!
->>>>>>> 496a9fd1
         return tx
     }
 
     func setERC20ApproveChecking(from: EthereumAddress, approveChecking: Bool) throws -> WriteOperation {
-<<<<<<< HEAD
-        let contract = self.contract
-        self.transaction.from = from
-        self.transaction.to = self.address
-
+        updateTransactionAndContract(from: from)
         let tx = contract.createWriteOperation("setERC20ApproveChecking", parameters: [approveChecking])!
-=======
-        updateTransactionAndContract(from: from)
-        let tx = contract.createWriteOperation("setERC20ApproveChecking", parameters: [approveChecking] as [AnyObject])!
->>>>>>> 496a9fd1
         return tx
     }
 
     func spendableAllowance(owner: EthereumAddress, spender: EthereumAddress) async throws -> BigUInt {
-<<<<<<< HEAD
-        let contract = self.contract
-        self.transaction.callOnBlock = .latest
-        let result = try await contract.createReadOperation("spendableAllowance", parameters: [owner, spender], extraData: Data() )!.callContractMethod()
-=======
-        transaction.callOnBlock = .latest
-        let result = try await contract.createReadOperation("spendableAllowance", parameters: [owner, spender] as [AnyObject], extraData: Data())!.callContractMethod()
->>>>>>> 496a9fd1
+        transaction.callOnBlock = .latest
+        let result = try await contract.createReadOperation("spendableAllowance", parameters: [owner, spender])!.callContractMethod()
+
         guard let res = result["0"] as? BigUInt else {throw Web3Error.processingError(desc: "Failed to get result of expected type from the Ethereum node")}
         return res
     }
@@ -328,11 +266,7 @@
         guard let value = Utilities.parseToBigUInt(data, decimals: intDecimals) else {
             throw Web3Error.inputError(desc: "Can not parse inputted amount")
         }
-<<<<<<< HEAD
         let tx = contract.createWriteOperation("transfer", parameters: [value])!
-=======
-        let tx = contract.createWriteOperation("transfer", parameters: [value] as [AnyObject])!
->>>>>>> 496a9fd1
         return tx
     }
 
@@ -350,39 +284,21 @@
         guard let amount = Utilities.parseToBigUInt(value, decimals: intDecimals) else {
             throw Web3Error.inputError(desc: "Can not parse inputted amount")
         }
-<<<<<<< HEAD
         let tx = contract.createWriteOperation("transferAndCall", parameters: [to, amount, data])!
-=======
-        let tx = contract.createWriteOperation("transferAndCall", parameters: [to, amount, data] as [AnyObject])!
->>>>>>> 496a9fd1
         return tx
     }
 
     func nonceOf(owner: EthereumAddress) async throws -> BigUInt {
-<<<<<<< HEAD
-        let contract = self.contract
-        self.transaction.callOnBlock = .latest
-        let result = try await contract.createReadOperation("nonceOf", parameters: [owner], extraData: Data() )!.callContractMethod()
-=======
-        let result = try await contract.createReadOperation("nonceOf", parameters: [owner] as [AnyObject], extraData: Data())!.callContractMethod()
->>>>>>> 496a9fd1
+        let result = try await contract.createReadOperation("nonceOf", parameters: [owner])!.callContractMethod()
+
         guard let res = result["0"] as? BigUInt else {throw Web3Error.processingError(desc: "Failed to get result of expected type from the Ethereum node")}
         return res
     }
 
     func increaseNonce(from: EthereumAddress) throws -> WriteOperation {
-<<<<<<< HEAD
-        let contract = self.contract
-        self.transaction.from = from
-        self.transaction.to = self.address
-        self.transaction.callOnBlock = .latest
-
+        transaction.callOnBlock = .latest
+        updateTransactionAndContract(from: from)
         let tx = contract.createWriteOperation("increaseNonce", parameters: [])!
-=======
-        transaction.callOnBlock = .latest
-        updateTransactionAndContract(from: from)
-        let tx = contract.createWriteOperation("increaseNonce", parameters: [] as [AnyObject])!
->>>>>>> 496a9fd1
         return tx
     }
 
@@ -402,80 +318,38 @@
         }
 
         let modeValue = mode.rawValue
-
-<<<<<<< HEAD
         let tx = contract.createWriteOperation("delegateTransferAndCall", parameters: [nonce, fee, gasAmount, to, amount, data, modeValue, v, r, s])!
-=======
-        let tx = contract.createWriteOperation("delegateTransferAndCall", parameters: [nonce, fee, gasAmount, to, amount, data, modeValue, v, r, s] as [AnyObject])!
->>>>>>> 496a9fd1
         return tx
     }
 
     func directDebit(debtor: EthereumAddress, receiver: EthereumAddress) async throws -> DirectDebit {
-<<<<<<< HEAD
-        let contract = self.contract
-        self.transaction.callOnBlock = .latest
-        let result = try await contract.createReadOperation("directDebit", parameters: [debtor, receiver], extraData: Data() )!.callContractMethod()
-=======
-        let result = try await contract.createReadOperation("directDebit", parameters: [debtor, receiver] as [AnyObject], extraData: Data())!.callContractMethod()
->>>>>>> 496a9fd1
+        let result = try await contract.createReadOperation("directDebit", parameters: [debtor, receiver])!.callContractMethod()
+
         guard let res = result["0"] as? DirectDebit else {throw Web3Error.processingError(desc: "Failed to get result of expected type from the Ethereum node")}
         return res
     }
 
     func setupDirectDebit(from: EthereumAddress, receiver: EthereumAddress, info: DirectDebitInfo) throws -> WriteOperation {
-<<<<<<< HEAD
-        let contract = self.contract
-        self.transaction.from = from
-        self.transaction.to = self.address
-
+        updateTransactionAndContract(from: from)
         let tx = contract.createWriteOperation("setupDirectDebit", parameters: [receiver, info])!
-=======
-        updateTransactionAndContract(from: from)
-        let tx = contract.createWriteOperation("setupDirectDebit", parameters: [receiver, info] as [AnyObject])!
->>>>>>> 496a9fd1
         return tx
     }
 
     func terminateDirectDebit(from: EthereumAddress, receiver: EthereumAddress) throws -> WriteOperation {
-<<<<<<< HEAD
-        let contract = self.contract
-        self.transaction.from = from
-        self.transaction.to = self.address
-
+        updateTransactionAndContract(from: from)
         let tx = contract.createWriteOperation("terminateDirectDebit", parameters: [receiver])!
-=======
-        updateTransactionAndContract(from: from)
-        let tx = contract.createWriteOperation("terminateDirectDebit", parameters: [receiver] as [AnyObject])!
->>>>>>> 496a9fd1
         return tx
     }
 
     func withdrawDirectDebit(from: EthereumAddress, debtor: EthereumAddress) throws -> WriteOperation {
-<<<<<<< HEAD
-        let contract = self.contract
-        self.transaction.from = from
-        self.transaction.to = self.address
-
+        updateTransactionAndContract(from: from)
         let tx = contract.createWriteOperation("withdrawDirectDebit", parameters: [debtor])!
-=======
-        updateTransactionAndContract(from: from)
-        let tx = contract.createWriteOperation("withdrawDirectDebit", parameters: [debtor] as [AnyObject])!
->>>>>>> 496a9fd1
         return tx
     }
 
     func withdrawDirectDebit(from: EthereumAddress, debtors: [EthereumAddress], strict: Bool) throws -> WriteOperation {
-<<<<<<< HEAD
-        let contract = self.contract
-        self.transaction.from = from
-        self.transaction.to = self.address
-
+        updateTransactionAndContract(from: from)
         let tx = contract.createWriteOperation("withdrawDirectDebit", parameters: [debtors, strict])!
-=======
-        updateTransactionAndContract(from: from)
-        let tx = contract.createWriteOperation("withdrawDirectDebit", parameters: [debtors, strict] as [AnyObject])!
->>>>>>> 496a9fd1
         return tx
     }
 }
