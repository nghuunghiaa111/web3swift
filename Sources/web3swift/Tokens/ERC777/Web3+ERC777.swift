//
//  Web3+ERC777.swift
//
//  Created by Anton Grigorev on 07/12/2018.
//  Copyright © 2018 The Matter Inc. All rights reserved.
//
import Foundation
import BigInt
import Web3Core

// A New Advanced Token Standard
protocol IERC777: IERC20, IERC820 {
    func getDefaultOperators() async throws -> [EthereumAddress]
    func getGranularity() async throws -> BigUInt
    func getBalance(account: EthereumAddress) async throws -> BigUInt
    func getAllowance(originalOwner: EthereumAddress, delegate: EthereumAddress) async throws -> BigUInt
    func transfer(from: EthereumAddress, to: EthereumAddress, amount: String) async throws -> WriteOperation
    func transferFrom(from: EthereumAddress, to: EthereumAddress, originalOwner: EthereumAddress, amount: String) async throws -> WriteOperation
    func setAllowance(from: EthereumAddress, to: EthereumAddress, newAmount: String) async throws -> WriteOperation
    func authorize(from: EthereumAddress, operator user: EthereumAddress) async throws -> WriteOperation
    func revoke(from: EthereumAddress, operator user: EthereumAddress) async throws -> WriteOperation
    func isOperatorFor(operator user: EthereumAddress, tokenHolder: EthereumAddress) async throws -> Bool
    func send(from: EthereumAddress, to: EthereumAddress, amount: String, data: [UInt8]) async throws -> WriteOperation
    func operatorSend(from: EthereumAddress, to: EthereumAddress, originalOwner: EthereumAddress, amount: String, data: [UInt8], operatorData: [UInt8]) async throws -> WriteOperation
    func burn(from: EthereumAddress, amount: String, data: [UInt8]) async throws -> WriteOperation
    func operatorBurn(from: EthereumAddress, amount: String, originalOwner: EthereumAddress, data: [UInt8], operatorData: [UInt8]) async throws -> WriteOperation
}

// This namespace contains functions to work with ERC777 tokens.
// can be imperatively read and saved
// FIXME: Rewrite this to CodableTransaction
public class ERC777: IERC777, ERC20BaseProperties {
    public private(set) var basePropertiesProvider: ERC20BasePropertiesProvider
    public var transaction: CodableTransaction
    public var web3: Web3
    public var provider: Web3Provider
    public var address: EthereumAddress
    public var abi: String

    public let contract: Web3.Contract

    public init(web3: Web3, provider: Web3Provider, address: EthereumAddress, abi: String = Web3.Utils.erc777ABI, transaction: CodableTransaction = .emptyTransaction) {
        self.web3 = web3
        self.provider = provider
        self.address = address
        self.transaction = transaction
        self.transaction.to = address
        self.abi = abi
        // TODO: Make `init` and `web3.contract.init` throwing. Forced because this should fail if ABI is wrongly configured
        contract = web3.contract(abi, at: address)!
        basePropertiesProvider = ERC20BasePropertiesProvider(contract: contract)
    }

    public func decimals() async throws -> UInt8 {
        try await readProperties()
        return decimals ?? 18
    }

    public func getGranularity() async throws -> BigUInt {
<<<<<<< HEAD
        let contract = self.contract
        self.transaction.callOnBlock = .latest
        let result = try await contract.createReadOperation("granularity", parameters: [], extraData: Data() )!.callContractMethod()
=======
        let result = try await contract.createReadOperation("granularity", parameters: [] as [AnyObject], extraData: Data())!.callContractMethod()
>>>>>>> 496a9fd1
        guard let res = result["0"] as? BigUInt else {throw Web3Error.processingError(desc: "Failed to get result of expected type from the Ethereum node")}
        return res
    }

    public func getDefaultOperators() async throws -> [EthereumAddress] {
<<<<<<< HEAD
        let contract = self.contract
        self.transaction.callOnBlock = .latest
        let result = try await contract.createReadOperation("defaultOperators", parameters: [], extraData: Data() )!.callContractMethod()
=======
        let result = try await contract.createReadOperation("defaultOperators", parameters: [] as [AnyObject], extraData: Data())!.callContractMethod()
>>>>>>> 496a9fd1
        guard let res = result["0"] as? [EthereumAddress] else {throw Web3Error.processingError(desc: "Failed to get result of expected type from the Ethereum node")}
        return res
    }

    public func getBalance(account: EthereumAddress) async throws -> BigUInt {
<<<<<<< HEAD
        let contract = self.contract
        self.transaction.callOnBlock = .latest
        let result = try await contract.createReadOperation("balanceOf", parameters: [account], extraData: Data() )!.callContractMethod()
=======
        let result = try await contract.createReadOperation("balanceOf", parameters: [account] as [AnyObject], extraData: Data())!.callContractMethod()
>>>>>>> 496a9fd1
        guard let res = result["0"] as? BigUInt else {throw Web3Error.processingError(desc: "Failed to get result of expected type from the Ethereum node")}
        return res
    }

    public func getAllowance(originalOwner: EthereumAddress, delegate: EthereumAddress) async throws -> BigUInt {
<<<<<<< HEAD
        let contract = self.contract
        self.transaction.callOnBlock = .latest
        let result = try await contract.createReadOperation("allowance", parameters: [originalOwner, delegate], extraData: Data() )!.callContractMethod()
=======
        let result = try await contract.createReadOperation("allowance", parameters: [originalOwner, delegate] as [AnyObject], extraData: Data())!.callContractMethod()
>>>>>>> 496a9fd1
        guard let res = result["0"] as? BigUInt else {throw Web3Error.processingError(desc: "Failed to get result of expected type from the Ethereum node")}
        return res
    }

    public func transfer(from: EthereumAddress, to: EthereumAddress, amount: String) async throws -> WriteOperation {
        transaction.callOnBlock = .latest
        updateTransactionAndContract(from: from)
        // get the decimals manually
        let callResult = try await contract.createReadOperation("decimals" )!.callContractMethod()
        var decimals = BigUInt(0)
        guard let dec = callResult["0"], let decTyped = dec as? BigUInt else {
            throw Web3Error.inputError(desc: "Contract may be not ERC20 compatible, can not get decimals")}
        decimals = decTyped

        let intDecimals = Int(decimals)
        guard let value = Utilities.parseToBigUInt(amount, decimals: intDecimals) else {
            throw Web3Error.inputError(desc: "Can not parse inputted amount")
        }
<<<<<<< HEAD
        let tx = contract.createWriteOperation("transfer", parameters: [to, value])!
=======
        let tx = contract.createWriteOperation("transfer", parameters: [to, value] as [AnyObject])!
>>>>>>> 496a9fd1
        return tx
    }

    public func transferFrom(from: EthereumAddress, to: EthereumAddress, originalOwner: EthereumAddress, amount: String) async throws -> WriteOperation {
        transaction.callOnBlock = .latest
        updateTransactionAndContract(from: from)
        // get the decimals manually
        let callResult = try await contract.createReadOperation("decimals" )!.callContractMethod()
        var decimals = BigUInt(0)
        guard let dec = callResult["0"], let decTyped = dec as? BigUInt else {
            throw Web3Error.inputError(desc: "Contract may be not ERC20 compatible, can not get decimals")}
        decimals = decTyped

        let intDecimals = Int(decimals)
        guard let value = Utilities.parseToBigUInt(amount, decimals: intDecimals) else {
            throw Web3Error.inputError(desc: "Can not parse inputted amount")
        }

<<<<<<< HEAD
        let tx = contract.createWriteOperation("transferFrom", parameters: [originalOwner, to, value])!
=======
        let tx = contract.createWriteOperation("transferFrom", parameters: [originalOwner, to, value] as [AnyObject])!
>>>>>>> 496a9fd1
        return tx
    }

    public func setAllowance(from: EthereumAddress, to: EthereumAddress, newAmount: String) async throws -> WriteOperation {
        transaction.callOnBlock = .latest
        updateTransactionAndContract(from: from)
        // get the decimals manually
        let callResult = try await contract.createReadOperation("decimals" )!.callContractMethod()
        var decimals = BigUInt(0)
        guard let dec = callResult["0"], let decTyped = dec as? BigUInt else {
            throw Web3Error.inputError(desc: "Contract may be not ERC20 compatible, can not get decimals")}
        decimals = decTyped

        let intDecimals = Int(decimals)
        guard let value = Utilities.parseToBigUInt(newAmount, decimals: intDecimals) else {
            throw Web3Error.inputError(desc: "Can not parse inputted amount")
        }

<<<<<<< HEAD
        let tx = contract.createWriteOperation("setAllowance", parameters: [to, value])!
=======
        let tx = contract.createWriteOperation("setAllowance", parameters: [to, value] as [AnyObject])!
>>>>>>> 496a9fd1
        return tx
    }

    public func totalSupply() async throws -> BigUInt {
<<<<<<< HEAD
        let contract = self.contract
        self.transaction.callOnBlock = .latest
        let result = try await contract.createReadOperation("totalSupply", parameters: [Any](), extraData: Data() )!.callContractMethod()
=======
        let result = try await contract.createReadOperation("totalSupply", parameters: [AnyObject](), extraData: Data())!.callContractMethod()
>>>>>>> 496a9fd1
        guard let res = result["0"] as? BigUInt else {throw Web3Error.processingError(desc: "Failed to get result of expected type from the Ethereum node")}
        return res
    }

    // ERC777 methods
    public func authorize(from: EthereumAddress, operator user: EthereumAddress) throws -> WriteOperation {
<<<<<<< HEAD
        let contract = self.contract
        self.transaction.from = from
        self.transaction.to = self.address
        self.transaction.callOnBlock = .latest

        let tx = contract.createWriteOperation("authorizeOperator", parameters: [user])!
=======
        transaction.callOnBlock = .latest
        updateTransactionAndContract(from: from)
        let tx = contract.createWriteOperation("authorizeOperator", parameters: [user] as [AnyObject])!
>>>>>>> 496a9fd1
        return tx
    }

    public func revoke(from: EthereumAddress, operator user: EthereumAddress) throws -> WriteOperation {
<<<<<<< HEAD
        let contract = self.contract
        self.transaction.from = from
        self.transaction.to = self.address
        self.transaction.callOnBlock = .latest

        let tx = contract.createWriteOperation("revokeOperator", parameters: [user])!
=======
        transaction.callOnBlock = .latest
        updateTransactionAndContract(from: from)
        let tx = contract.createWriteOperation("revokeOperator", parameters: [user] as [AnyObject])!
>>>>>>> 496a9fd1
        return tx
    }

    public func isOperatorFor(operator user: EthereumAddress, tokenHolder: EthereumAddress) async throws -> Bool {
<<<<<<< HEAD
        let contract = self.contract
        self.transaction.callOnBlock = .latest
        let result = try await contract.createReadOperation("isOperatorFor", parameters: [user, tokenHolder], extraData: Data() )!.callContractMethod()
=======
        let result = try await contract.createReadOperation("isOperatorFor", parameters: [user, tokenHolder] as [AnyObject], extraData: Data())!.callContractMethod()
>>>>>>> 496a9fd1
        guard let res = result["0"] as? Bool else {throw Web3Error.processingError(desc: "Failed to get result of expected type from the Ethereum node")}
        return res
    }

    public func send(from: EthereumAddress, to: EthereumAddress, amount: String, data: [UInt8]) async throws -> WriteOperation {
        transaction.callOnBlock = .latest
        updateTransactionAndContract(from: from)
        // get the decimals manually
        let callResult = try await contract.createReadOperation("decimals" )!.callContractMethod()
        var decimals = BigUInt(0)
        guard let dec = callResult["0"], let decTyped = dec as? BigUInt else {
            throw Web3Error.inputError(desc: "Contract may be not ERC20 compatible, can not get decimals")}
        decimals = decTyped

        let intDecimals = Int(decimals)
        guard let value = Utilities.parseToBigUInt(amount, decimals: intDecimals) else {
            throw Web3Error.inputError(desc: "Can not parse inputted amount")
        }
<<<<<<< HEAD
        let tx = contract.createWriteOperation("send", parameters: [to, value, data])!
=======
        let tx = contract.createWriteOperation("send", parameters: [to, value, data] as [AnyObject])!
>>>>>>> 496a9fd1
        return tx
    }

    public func operatorSend(from: EthereumAddress, to: EthereumAddress, originalOwner: EthereumAddress, amount: String, data: [UInt8], operatorData: [UInt8]) async throws -> WriteOperation {
        transaction.callOnBlock = .latest
        updateTransactionAndContract(from: from)
        // get the decimals manually
        let callResult = try await contract.createReadOperation("decimals" )!.callContractMethod()
        var decimals = BigUInt(0)
        guard let dec = callResult["0"], let decTyped = dec as? BigUInt else {
            throw Web3Error.inputError(desc: "Contract may be not ERC20 compatible, can not get decimals")}
        decimals = decTyped

        let intDecimals = Int(decimals)
        guard let value = Utilities.parseToBigUInt(amount, decimals: intDecimals) else {
            throw Web3Error.inputError(desc: "Can not parse inputted amount")
        }
<<<<<<< HEAD
        let tx = contract.createWriteOperation("operatorSend", parameters: [originalOwner, to, value, data, operatorData])!
=======
        let tx = contract.createWriteOperation("operatorSend", parameters: [originalOwner, to, value, data, operatorData] as [AnyObject])!
>>>>>>> 496a9fd1
        return tx
    }

    public func burn(from: EthereumAddress, amount: String, data: [UInt8]) async throws -> WriteOperation {
        transaction.callOnBlock = .latest
        updateTransactionAndContract(from: from)
        // get the decimals manually
        let callResult = try await contract.createReadOperation("decimals" )!.callContractMethod()
        var decimals = BigUInt(0)
        guard let dec = callResult["0"], let decTyped = dec as? BigUInt else {
            throw Web3Error.inputError(desc: "Contract may be not ERC20 compatible, can not get decimals")}
        decimals = decTyped

        let intDecimals = Int(decimals)
        guard let value = Utilities.parseToBigUInt(amount, decimals: intDecimals) else {
            throw Web3Error.inputError(desc: "Can not parse inputted amount")
        }
<<<<<<< HEAD
        let tx = contract.createWriteOperation("burn", parameters: [value, data])!
=======
        let tx = contract.createWriteOperation("burn", parameters: [value, data] as [AnyObject])!
>>>>>>> 496a9fd1
        return tx
    }

    public func operatorBurn(from: EthereumAddress, amount: String, originalOwner: EthereumAddress, data: [UInt8], operatorData: [UInt8]) async throws -> WriteOperation {
        transaction.callOnBlock = .latest
        updateTransactionAndContract(from: from)
        // get the decimals manually
        let callResult = try await contract.createReadOperation("decimals" )!.callContractMethod()
        var decimals = BigUInt(0)
        guard let dec = callResult["0"], let decTyped = dec as? BigUInt else {
            throw Web3Error.inputError(desc: "Contract may be not ERC20 compatible, can not get decimals")}
        decimals = decTyped

        let intDecimals = Int(decimals)
        guard let value = Utilities.parseToBigUInt(amount, decimals: intDecimals) else {
            throw Web3Error.inputError(desc: "Can not parse inputted amount")
        }
<<<<<<< HEAD
        let tx = contract.createWriteOperation("burn", parameters: [originalOwner, value, data, operatorData])!
=======
        let tx = contract.createWriteOperation("burn", parameters: [originalOwner, value, data, operatorData] as [AnyObject])!
>>>>>>> 496a9fd1
        return tx
    }

    public func canImplementInterfaceForAddress(interfaceHash: Data, addr: EthereumAddress) async throws -> Data {
<<<<<<< HEAD
        let contract = self.contract
        self.transaction.callOnBlock = .latest
        let result = try await contract.createReadOperation("canImplementInterfaceForAddress", parameters: [interfaceHash, addr], extraData: Data() )!.callContractMethod()
=======
        let result = try await contract.createReadOperation("canImplementInterfaceForAddress", parameters: [interfaceHash, addr] as [AnyObject], extraData: Data())!.callContractMethod()
>>>>>>> 496a9fd1
        guard let res = result["0"] as? Data else {throw Web3Error.processingError(desc: "Failed to get result of expected type from the Ethereum node")}
        return res
    }

    public func getInterfaceImplementer(addr: EthereumAddress, interfaceHash: Data) async throws -> EthereumAddress {
<<<<<<< HEAD
        let contract = self.contract
        self.transaction.callOnBlock = .latest
        let result = try await contract.createReadOperation("getInterfaceImplementer", parameters: [addr, interfaceHash], extraData: Data() )!.callContractMethod()
=======
        let result = try await contract.createReadOperation("getInterfaceImplementer", parameters: [addr, interfaceHash] as [AnyObject], extraData: Data())!.callContractMethod()
>>>>>>> 496a9fd1
        guard let res = result["0"] as? EthereumAddress else {throw Web3Error.processingError(desc: "Failed to get result of expected type from the Ethereum node")}
        return res
    }

    public func setInterfaceImplementer(from: EthereumAddress, addr: EthereumAddress, interfaceHash: Data, implementer: EthereumAddress) throws -> WriteOperation {
<<<<<<< HEAD
        let contract = self.contract
        self.transaction.from = from
        self.transaction.to = self.address

        let tx = contract.createWriteOperation("setInterfaceImplementer", parameters: [addr, interfaceHash, implementer])!
=======
        updateTransactionAndContract(from: from)
        let tx = contract.createWriteOperation("setInterfaceImplementer", parameters: [addr, interfaceHash, implementer] as [AnyObject])!
>>>>>>> 496a9fd1
        return tx
    }

    public func setManager(from: EthereumAddress, addr: EthereumAddress, newManager: EthereumAddress) throws -> WriteOperation {
<<<<<<< HEAD
        let contract = self.contract
        self.transaction.from = from
        self.transaction.to = self.address

        let tx = contract.createWriteOperation("setManager", parameters: [addr, newManager])!
=======
        updateTransactionAndContract(from: from)
        let tx = contract.createWriteOperation("setManager", parameters: [addr, newManager] as [AnyObject])!
>>>>>>> 496a9fd1
        return tx
    }

    public func interfaceHash(interfaceName: String) async throws -> Data {
<<<<<<< HEAD
        let contract = self.contract
        self.transaction.callOnBlock = .latest
        let result = try await contract.createReadOperation("interfaceHash", parameters: [interfaceName], extraData: Data() )!.callContractMethod()
=======
        let result = try await contract.createReadOperation("interfaceHash", parameters: [interfaceName] as [AnyObject], extraData: Data())!.callContractMethod()
>>>>>>> 496a9fd1
        guard let res = result["0"] as? Data else {throw Web3Error.processingError(desc: "Failed to get result of expected type from the Ethereum node")}
        return res
    }

    // FIXME: might want to rename contract param here
    public func updateERC165Cache(from: EthereumAddress, contract: EthereumAddress, interfaceId: [UInt8]) throws -> WriteOperation {
<<<<<<< HEAD
        let contract = self.contract
        self.transaction.from = from
        self.transaction.to = self.address

        let tx = contract.createWriteOperation("updateERC165Cache", parameters: [contract, interfaceId])!
=======
        updateTransactionAndContract(from: from)
        let tx = self.contract.createWriteOperation("updateERC165Cache", parameters: [contract, interfaceId] as [AnyObject])!
>>>>>>> 496a9fd1
        return tx
    }

    public func approve(from: EthereumAddress, spender: EthereumAddress, amount: String) async throws -> WriteOperation {
        transaction.callOnBlock = .latest
        updateTransactionAndContract(from: from)
        // get the decimals manually
        let callResult = try await contract.createReadOperation("decimals" )!.callContractMethod()
        var decimals = BigUInt(0)
        guard let dec = callResult["0"], let decTyped = dec as? BigUInt else {
            throw Web3Error.inputError(desc: "Contract may be not ERC20 compatible, can not get decimals")}
        decimals = decTyped

        let intDecimals = Int(decimals)
        guard let value = Utilities.parseToBigUInt(amount, decimals: intDecimals) else {
            throw Web3Error.inputError(desc: "Can not parse inputted amount")
        }

<<<<<<< HEAD
        let tx = contract.createWriteOperation("approve", parameters: [spender, value])!
=======
        let tx = contract.createWriteOperation("approve", parameters: [spender, value] as [AnyObject])!
>>>>>>> 496a9fd1
        return tx
    }

    public func supportsInterface(interfaceID: String) async throws -> Bool {
<<<<<<< HEAD
        let contract = self.contract
        self.transaction.callOnBlock = .latest
        let result = try await contract.createReadOperation("supportsInterface", parameters: [interfaceID], extraData: Data() )!.callContractMethod()
=======
        let result = try await contract.createReadOperation("supportsInterface", parameters: [interfaceID] as [AnyObject], extraData: Data())!.callContractMethod()
>>>>>>> 496a9fd1
        guard let res = result["0"] as? Bool else {throw Web3Error.processingError(desc: "Failed to get result of expected type from the Ethereum node")}
        return res
    }

}

// MARK: - Private

extension ERC777 {

    private func updateTransactionAndContract(from: EthereumAddress) {
        transaction.from = from
        transaction.to = address
        contract.transaction = transaction
    }

}
<|MERGE_RESOLUTION|>--- conflicted
+++ resolved
@@ -57,49 +57,29 @@
     }
 
     public func getGranularity() async throws -> BigUInt {
-<<<<<<< HEAD
-        let contract = self.contract
-        self.transaction.callOnBlock = .latest
-        let result = try await contract.createReadOperation("granularity", parameters: [], extraData: Data() )!.callContractMethod()
-=======
-        let result = try await contract.createReadOperation("granularity", parameters: [] as [AnyObject], extraData: Data())!.callContractMethod()
->>>>>>> 496a9fd1
+        let result = try await contract.createReadOperation("granularity", parameters: [])!.callContractMethod()
+
         guard let res = result["0"] as? BigUInt else {throw Web3Error.processingError(desc: "Failed to get result of expected type from the Ethereum node")}
         return res
     }
 
     public func getDefaultOperators() async throws -> [EthereumAddress] {
-<<<<<<< HEAD
-        let contract = self.contract
-        self.transaction.callOnBlock = .latest
-        let result = try await contract.createReadOperation("defaultOperators", parameters: [], extraData: Data() )!.callContractMethod()
-=======
-        let result = try await contract.createReadOperation("defaultOperators", parameters: [] as [AnyObject], extraData: Data())!.callContractMethod()
->>>>>>> 496a9fd1
+        let result = try await contract.createReadOperation("defaultOperators", parameters: [])!.callContractMethod()
+
         guard let res = result["0"] as? [EthereumAddress] else {throw Web3Error.processingError(desc: "Failed to get result of expected type from the Ethereum node")}
         return res
     }
 
     public func getBalance(account: EthereumAddress) async throws -> BigUInt {
-<<<<<<< HEAD
-        let contract = self.contract
-        self.transaction.callOnBlock = .latest
-        let result = try await contract.createReadOperation("balanceOf", parameters: [account], extraData: Data() )!.callContractMethod()
-=======
-        let result = try await contract.createReadOperation("balanceOf", parameters: [account] as [AnyObject], extraData: Data())!.callContractMethod()
->>>>>>> 496a9fd1
+        let result = try await contract.createReadOperation("balanceOf", parameters: [account])!.callContractMethod()
+
         guard let res = result["0"] as? BigUInt else {throw Web3Error.processingError(desc: "Failed to get result of expected type from the Ethereum node")}
         return res
     }
 
     public func getAllowance(originalOwner: EthereumAddress, delegate: EthereumAddress) async throws -> BigUInt {
-<<<<<<< HEAD
-        let contract = self.contract
-        self.transaction.callOnBlock = .latest
-        let result = try await contract.createReadOperation("allowance", parameters: [originalOwner, delegate], extraData: Data() )!.callContractMethod()
-=======
-        let result = try await contract.createReadOperation("allowance", parameters: [originalOwner, delegate] as [AnyObject], extraData: Data())!.callContractMethod()
->>>>>>> 496a9fd1
+        let result = try await contract.createReadOperation("allowance", parameters: [originalOwner, delegate])!.callContractMethod()
+
         guard let res = result["0"] as? BigUInt else {throw Web3Error.processingError(desc: "Failed to get result of expected type from the Ethereum node")}
         return res
     }
@@ -118,11 +98,7 @@
         guard let value = Utilities.parseToBigUInt(amount, decimals: intDecimals) else {
             throw Web3Error.inputError(desc: "Can not parse inputted amount")
         }
-<<<<<<< HEAD
         let tx = contract.createWriteOperation("transfer", parameters: [to, value])!
-=======
-        let tx = contract.createWriteOperation("transfer", parameters: [to, value] as [AnyObject])!
->>>>>>> 496a9fd1
         return tx
     }
 
@@ -141,11 +117,7 @@
             throw Web3Error.inputError(desc: "Can not parse inputted amount")
         }
 
-<<<<<<< HEAD
         let tx = contract.createWriteOperation("transferFrom", parameters: [originalOwner, to, value])!
-=======
-        let tx = contract.createWriteOperation("transferFrom", parameters: [originalOwner, to, value] as [AnyObject])!
->>>>>>> 496a9fd1
         return tx
     }
 
@@ -163,68 +135,35 @@
         guard let value = Utilities.parseToBigUInt(newAmount, decimals: intDecimals) else {
             throw Web3Error.inputError(desc: "Can not parse inputted amount")
         }
-
-<<<<<<< HEAD
         let tx = contract.createWriteOperation("setAllowance", parameters: [to, value])!
-=======
-        let tx = contract.createWriteOperation("setAllowance", parameters: [to, value] as [AnyObject])!
->>>>>>> 496a9fd1
         return tx
     }
 
     public func totalSupply() async throws -> BigUInt {
-<<<<<<< HEAD
-        let contract = self.contract
-        self.transaction.callOnBlock = .latest
-        let result = try await contract.createReadOperation("totalSupply", parameters: [Any](), extraData: Data() )!.callContractMethod()
-=======
-        let result = try await contract.createReadOperation("totalSupply", parameters: [AnyObject](), extraData: Data())!.callContractMethod()
->>>>>>> 496a9fd1
+        let result = try await contract.createReadOperation("totalSupply")!.callContractMethod()
+
         guard let res = result["0"] as? BigUInt else {throw Web3Error.processingError(desc: "Failed to get result of expected type from the Ethereum node")}
         return res
     }
 
     // ERC777 methods
     public func authorize(from: EthereumAddress, operator user: EthereumAddress) throws -> WriteOperation {
-<<<<<<< HEAD
-        let contract = self.contract
-        self.transaction.from = from
-        self.transaction.to = self.address
-        self.transaction.callOnBlock = .latest
-
+        transaction.callOnBlock = .latest
+        updateTransactionAndContract(from: from)
         let tx = contract.createWriteOperation("authorizeOperator", parameters: [user])!
-=======
-        transaction.callOnBlock = .latest
-        updateTransactionAndContract(from: from)
-        let tx = contract.createWriteOperation("authorizeOperator", parameters: [user] as [AnyObject])!
->>>>>>> 496a9fd1
         return tx
     }
 
     public func revoke(from: EthereumAddress, operator user: EthereumAddress) throws -> WriteOperation {
-<<<<<<< HEAD
-        let contract = self.contract
-        self.transaction.from = from
-        self.transaction.to = self.address
-        self.transaction.callOnBlock = .latest
-
+        transaction.callOnBlock = .latest
+        updateTransactionAndContract(from: from)
         let tx = contract.createWriteOperation("revokeOperator", parameters: [user])!
-=======
-        transaction.callOnBlock = .latest
-        updateTransactionAndContract(from: from)
-        let tx = contract.createWriteOperation("revokeOperator", parameters: [user] as [AnyObject])!
->>>>>>> 496a9fd1
         return tx
     }
 
     public func isOperatorFor(operator user: EthereumAddress, tokenHolder: EthereumAddress) async throws -> Bool {
-<<<<<<< HEAD
-        let contract = self.contract
-        self.transaction.callOnBlock = .latest
-        let result = try await contract.createReadOperation("isOperatorFor", parameters: [user, tokenHolder], extraData: Data() )!.callContractMethod()
-=======
-        let result = try await contract.createReadOperation("isOperatorFor", parameters: [user, tokenHolder] as [AnyObject], extraData: Data())!.callContractMethod()
->>>>>>> 496a9fd1
+        let result = try await contract.createReadOperation("isOperatorFor", parameters: [user, tokenHolder])!.callContractMethod()
+
         guard let res = result["0"] as? Bool else {throw Web3Error.processingError(desc: "Failed to get result of expected type from the Ethereum node")}
         return res
     }
@@ -243,11 +182,7 @@
         guard let value = Utilities.parseToBigUInt(amount, decimals: intDecimals) else {
             throw Web3Error.inputError(desc: "Can not parse inputted amount")
         }
-<<<<<<< HEAD
         let tx = contract.createWriteOperation("send", parameters: [to, value, data])!
-=======
-        let tx = contract.createWriteOperation("send", parameters: [to, value, data] as [AnyObject])!
->>>>>>> 496a9fd1
         return tx
     }
 
@@ -265,11 +200,7 @@
         guard let value = Utilities.parseToBigUInt(amount, decimals: intDecimals) else {
             throw Web3Error.inputError(desc: "Can not parse inputted amount")
         }
-<<<<<<< HEAD
         let tx = contract.createWriteOperation("operatorSend", parameters: [originalOwner, to, value, data, operatorData])!
-=======
-        let tx = contract.createWriteOperation("operatorSend", parameters: [originalOwner, to, value, data, operatorData] as [AnyObject])!
->>>>>>> 496a9fd1
         return tx
     }
 
@@ -287,11 +218,7 @@
         guard let value = Utilities.parseToBigUInt(amount, decimals: intDecimals) else {
             throw Web3Error.inputError(desc: "Can not parse inputted amount")
         }
-<<<<<<< HEAD
         let tx = contract.createWriteOperation("burn", parameters: [value, data])!
-=======
-        let tx = contract.createWriteOperation("burn", parameters: [value, data] as [AnyObject])!
->>>>>>> 496a9fd1
         return tx
     }
 
@@ -309,90 +236,47 @@
         guard let value = Utilities.parseToBigUInt(amount, decimals: intDecimals) else {
             throw Web3Error.inputError(desc: "Can not parse inputted amount")
         }
-<<<<<<< HEAD
         let tx = contract.createWriteOperation("burn", parameters: [originalOwner, value, data, operatorData])!
-=======
-        let tx = contract.createWriteOperation("burn", parameters: [originalOwner, value, data, operatorData] as [AnyObject])!
->>>>>>> 496a9fd1
         return tx
     }
 
     public func canImplementInterfaceForAddress(interfaceHash: Data, addr: EthereumAddress) async throws -> Data {
-<<<<<<< HEAD
-        let contract = self.contract
-        self.transaction.callOnBlock = .latest
-        let result = try await contract.createReadOperation("canImplementInterfaceForAddress", parameters: [interfaceHash, addr], extraData: Data() )!.callContractMethod()
-=======
-        let result = try await contract.createReadOperation("canImplementInterfaceForAddress", parameters: [interfaceHash, addr] as [AnyObject], extraData: Data())!.callContractMethod()
->>>>>>> 496a9fd1
+        let result = try await contract.createReadOperation("canImplementInterfaceForAddress", parameters: [interfaceHash, addr])!.callContractMethod()
+
         guard let res = result["0"] as? Data else {throw Web3Error.processingError(desc: "Failed to get result of expected type from the Ethereum node")}
         return res
     }
 
     public func getInterfaceImplementer(addr: EthereumAddress, interfaceHash: Data) async throws -> EthereumAddress {
-<<<<<<< HEAD
-        let contract = self.contract
-        self.transaction.callOnBlock = .latest
-        let result = try await contract.createReadOperation("getInterfaceImplementer", parameters: [addr, interfaceHash], extraData: Data() )!.callContractMethod()
-=======
-        let result = try await contract.createReadOperation("getInterfaceImplementer", parameters: [addr, interfaceHash] as [AnyObject], extraData: Data())!.callContractMethod()
->>>>>>> 496a9fd1
+        let result = try await contract.createReadOperation("getInterfaceImplementer", parameters: [addr, interfaceHash])!.callContractMethod()
+
         guard let res = result["0"] as? EthereumAddress else {throw Web3Error.processingError(desc: "Failed to get result of expected type from the Ethereum node")}
         return res
     }
 
     public func setInterfaceImplementer(from: EthereumAddress, addr: EthereumAddress, interfaceHash: Data, implementer: EthereumAddress) throws -> WriteOperation {
-<<<<<<< HEAD
-        let contract = self.contract
-        self.transaction.from = from
-        self.transaction.to = self.address
-
+        updateTransactionAndContract(from: from)
         let tx = contract.createWriteOperation("setInterfaceImplementer", parameters: [addr, interfaceHash, implementer])!
-=======
-        updateTransactionAndContract(from: from)
-        let tx = contract.createWriteOperation("setInterfaceImplementer", parameters: [addr, interfaceHash, implementer] as [AnyObject])!
->>>>>>> 496a9fd1
         return tx
     }
 
     public func setManager(from: EthereumAddress, addr: EthereumAddress, newManager: EthereumAddress) throws -> WriteOperation {
-<<<<<<< HEAD
-        let contract = self.contract
-        self.transaction.from = from
-        self.transaction.to = self.address
-
+        updateTransactionAndContract(from: from)
         let tx = contract.createWriteOperation("setManager", parameters: [addr, newManager])!
-=======
-        updateTransactionAndContract(from: from)
-        let tx = contract.createWriteOperation("setManager", parameters: [addr, newManager] as [AnyObject])!
->>>>>>> 496a9fd1
         return tx
     }
 
     public func interfaceHash(interfaceName: String) async throws -> Data {
-<<<<<<< HEAD
-        let contract = self.contract
-        self.transaction.callOnBlock = .latest
-        let result = try await contract.createReadOperation("interfaceHash", parameters: [interfaceName], extraData: Data() )!.callContractMethod()
-=======
-        let result = try await contract.createReadOperation("interfaceHash", parameters: [interfaceName] as [AnyObject], extraData: Data())!.callContractMethod()
->>>>>>> 496a9fd1
+        let result = try await contract.createReadOperation("interfaceHash", parameters: [interfaceName])!.callContractMethod()
+
         guard let res = result["0"] as? Data else {throw Web3Error.processingError(desc: "Failed to get result of expected type from the Ethereum node")}
         return res
     }
 
     // FIXME: might want to rename contract param here
     public func updateERC165Cache(from: EthereumAddress, contract: EthereumAddress, interfaceId: [UInt8]) throws -> WriteOperation {
-<<<<<<< HEAD
-        let contract = self.contract
-        self.transaction.from = from
-        self.transaction.to = self.address
-
-        let tx = contract.createWriteOperation("updateERC165Cache", parameters: [contract, interfaceId])!
-=======
-        updateTransactionAndContract(from: from)
-        let tx = self.contract.createWriteOperation("updateERC165Cache", parameters: [contract, interfaceId] as [AnyObject])!
->>>>>>> 496a9fd1
+        updateTransactionAndContract(from: from)
+        let tx = self.contract.createWriteOperation("updateERC165Cache", parameters: [contract, interfaceId])!
         return tx
     }
 
@@ -410,23 +294,13 @@
         guard let value = Utilities.parseToBigUInt(amount, decimals: intDecimals) else {
             throw Web3Error.inputError(desc: "Can not parse inputted amount")
         }
-
-<<<<<<< HEAD
         let tx = contract.createWriteOperation("approve", parameters: [spender, value])!
-=======
-        let tx = contract.createWriteOperation("approve", parameters: [spender, value] as [AnyObject])!
->>>>>>> 496a9fd1
         return tx
     }
 
     public func supportsInterface(interfaceID: String) async throws -> Bool {
-<<<<<<< HEAD
-        let contract = self.contract
-        self.transaction.callOnBlock = .latest
-        let result = try await contract.createReadOperation("supportsInterface", parameters: [interfaceID], extraData: Data() )!.callContractMethod()
-=======
-        let result = try await contract.createReadOperation("supportsInterface", parameters: [interfaceID] as [AnyObject], extraData: Data())!.callContractMethod()
->>>>>>> 496a9fd1
+        let result = try await contract.createReadOperation("supportsInterface", parameters: [interfaceID])!.callContractMethod()
+
         guard let res = result["0"] as? Bool else {throw Web3Error.processingError(desc: "Failed to get result of expected type from the Ethereum node")}
         return res
     }
