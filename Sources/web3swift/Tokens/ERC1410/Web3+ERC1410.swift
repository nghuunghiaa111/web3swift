//
//  Web3+ERC1410.swift
//
//  Created by Anton Grigorev on 19/12/2018.
//  Copyright © 2018 The Matter Inc. All rights reserved.
//

import Foundation
import BigInt
import Web3Core

// Partially Fungible Token Standard
protocol IERC1410: IERC20 {

    // Token Information
    func getBalance(account: EthereumAddress) async throws -> BigUInt
    func balanceOfByPartition(partition: Data, tokenHolder: EthereumAddress) async throws -> BigUInt
    func partitionsOf(tokenHolder: EthereumAddress) async throws -> [Data]
    func totalSupply() async throws -> BigUInt

    // Token Transfers
    func transferByPartition(partition: Data, from: EthereumAddress, to: EthereumAddress, amount: String, data: [UInt8]) async throws -> WriteOperation
    func operatorTransferByPartition(partition: Data, from: EthereumAddress, to: EthereumAddress, originalOwner: EthereumAddress, amount: String, data: [UInt8], operatorData: [UInt8]) async throws -> WriteOperation
    func canTransferByPartition(originalOwner: EthereumAddress, to: EthereumAddress, partition: Data, amount: String, data: [UInt8]) async throws -> ([UInt8], Data, Data)

    // Operator Information
    func isOperator(operator user: EthereumAddress, tokenHolder: EthereumAddress) async throws -> Bool
    func isOperatorForPartition(partition: Data, operator user: EthereumAddress, tokenHolder: EthereumAddress) async throws -> Bool

    // Operator Management
    func authorizeOperator(from: EthereumAddress, operator user: EthereumAddress) async throws -> WriteOperation
    func revokeOperator(from: EthereumAddress, operator user: EthereumAddress) async throws -> WriteOperation
    func authorizeOperatorByPartition(from: EthereumAddress, partition: Data, operator user: EthereumAddress) async throws -> WriteOperation
    func revokeOperatorByPartition(from: EthereumAddress, partition: Data, operator user: EthereumAddress) async throws -> WriteOperation

    // Issuance / Redemption
    func issueByPartition(from: EthereumAddress, partition: Data, tokenHolder: EthereumAddress, amount: String, data: [UInt8]) async throws -> WriteOperation
    func redeemByPartition(from: EthereumAddress, partition: Data, amount: String, data: [UInt8]) async throws -> WriteOperation
    func operatorRedeemByPartition(from: EthereumAddress, partition: Data, tokenHolder: EthereumAddress, amount: String, operatorData: [UInt8]) async throws -> WriteOperation

}

// FIXME: Rewrite this to CodableTransaction
public class ERC1410: IERC1410, ERC20BaseProperties {
    public private(set) var basePropertiesProvider: ERC20BasePropertiesProvider
    public var transaction: CodableTransaction
    public var web3: Web3
    public var provider: Web3Provider
    public var address: EthereumAddress
    public var abi: String

    public let contract: Web3.Contract

    public init(web3: Web3, provider: Web3Provider, address: EthereumAddress, abi: String = Web3.Utils.erc1410ABI, transaction: CodableTransaction = .emptyTransaction) {
        self.web3 = web3
        self.provider = provider
        self.address = address
        self.abi = abi
        self.transaction = transaction
        self.transaction.to = address
        // TODO: Make `init` and `web3.contract.init` throwing. Forced because this should fail if ABI is wrongly configured
        contract = web3.contract(abi, at: address)!
        basePropertiesProvider = ERC20BasePropertiesProvider(contract: contract)
    }

    public func getBalance(account: EthereumAddress) async throws -> BigUInt {
<<<<<<< HEAD
        let contract = self.contract
        self.transaction.callOnBlock = .latest
        let result = try await contract.createReadOperation("balanceOf", parameters: [account], extraData: Data() )!.callContractMethod()
=======
        let result = try await contract.createReadOperation("balanceOf", parameters: [account] as [AnyObject], extraData: Data())!.callContractMethod()
>>>>>>> 496a9fd1
        guard let res = result["0"] as? BigUInt else {throw Web3Error.processingError(desc: "Failed to get result of expected type from the Ethereum node")}
        return res
    }

    public func getAllowance(originalOwner: EthereumAddress, delegate: EthereumAddress) async throws -> BigUInt {
<<<<<<< HEAD
        let contract = self.contract
        self.transaction.callOnBlock = .latest
        let result = try await contract.createReadOperation("allowance", parameters: [originalOwner, delegate], extraData: Data() )!.callContractMethod()
=======
        let result = try await contract.createReadOperation("allowance", parameters: [originalOwner, delegate] as [AnyObject], extraData: Data())!.callContractMethod()
>>>>>>> 496a9fd1
        guard let res = result["0"] as? BigUInt else {throw Web3Error.processingError(desc: "Failed to get result of expected type from the Ethereum node")}
        return res
    }

    public func transfer(from: EthereumAddress, to: EthereumAddress, amount: String) async throws -> WriteOperation {
        transaction.callOnBlock = .latest
        updateTransactionAndContract(from: from)
        // get the decimals manually
        let callResult = try await contract.createReadOperation("decimals" )!.callContractMethod()
        var decimals = BigUInt(0)
        guard let dec = callResult["0"], let decTyped = dec as? BigUInt else {
            throw Web3Error.inputError(desc: "Contract may be not ERC20 compatible, can not get decimals")}
        decimals = decTyped

        let intDecimals = Int(decimals)
        guard let value = Utilities.parseToBigUInt(amount, decimals: intDecimals) else {
            throw Web3Error.inputError(desc: "Can not parse inputted amount")
        }
<<<<<<< HEAD
        let tx = contract.createWriteOperation("transfer", parameters: [to, value])!
=======
        let tx = contract.createWriteOperation("transfer", parameters: [to, value] as [AnyObject])!
>>>>>>> 496a9fd1
        return tx
    }

    public func transferFrom(from: EthereumAddress, to: EthereumAddress, originalOwner: EthereumAddress, amount: String) async throws -> WriteOperation {
        transaction.callOnBlock = .latest
        updateTransactionAndContract(from: from)
        // get the decimals manually
        let callResult = try await contract.createReadOperation("decimals" )!.callContractMethod()
        var decimals = BigUInt(0)
        guard let dec = callResult["0"], let decTyped = dec as? BigUInt else {
            throw Web3Error.inputError(desc: "Contract may be not ERC20 compatible, can not get decimals")}
        decimals = decTyped

        let intDecimals = Int(decimals)
        guard let value = Utilities.parseToBigUInt(amount, decimals: intDecimals) else {
            throw Web3Error.inputError(desc: "Can not parse inputted amount")
        }

<<<<<<< HEAD
        let tx = contract.createWriteOperation("transferFrom", parameters: [originalOwner, to, value])!
=======
        let tx = contract.createWriteOperation("transferFrom", parameters: [originalOwner, to, value] as [AnyObject])!
>>>>>>> 496a9fd1
        return tx
    }

    public func setAllowance(from: EthereumAddress, to: EthereumAddress, newAmount: String) async throws -> WriteOperation {
        transaction.callOnBlock = .latest
        updateTransactionAndContract(from: from)
        // get the decimals manually
        let callResult = try await contract.createReadOperation("decimals" )!.callContractMethod()
        var decimals = BigUInt(0)
        guard let dec = callResult["0"], let decTyped = dec as? BigUInt else {
            throw Web3Error.inputError(desc: "Contract may be not ERC20 compatible, can not get decimals")}
        decimals = decTyped

        let intDecimals = Int(decimals)
        guard let value = Utilities.parseToBigUInt(newAmount, decimals: intDecimals) else {
            throw Web3Error.inputError(desc: "Can not parse inputted amount")
        }

<<<<<<< HEAD
        let tx = contract.createWriteOperation("setAllowance", parameters: [to, value])!
=======
        let tx = contract.createWriteOperation("setAllowance", parameters: [to, value] as [AnyObject])!
>>>>>>> 496a9fd1
        return tx
    }

    public func totalSupply() async throws -> BigUInt {
<<<<<<< HEAD
        let contract = self.contract

        self.transaction.callOnBlock = .latest
        let result = try await contract.createReadOperation("totalSupply", parameters: [Any](), extraData: Data() )!.callContractMethod()
=======
        let result = try await contract.createReadOperation("totalSupply", parameters: [AnyObject](), extraData: Data())!.callContractMethod()
>>>>>>> 496a9fd1
        guard let res = result["0"] as? BigUInt else {throw Web3Error.processingError(desc: "Failed to get result of expected type from the Ethereum node")}
        return res
    }

    public func approve(from: EthereumAddress, spender: EthereumAddress, amount: String) async throws -> WriteOperation {
        transaction.callOnBlock = .latest
        updateTransactionAndContract(from: from)
        // get the decimals manually
        let callResult = try await contract.createReadOperation("decimals" )!.callContractMethod()
        var decimals = BigUInt(0)
        guard let dec = callResult["0"], let decTyped = dec as? BigUInt else {
            throw Web3Error.inputError(desc: "Contract may be not ERC20 compatible, can not get decimals")}
        decimals = decTyped

        let intDecimals = Int(decimals)
        guard let value = Utilities.parseToBigUInt(amount, decimals: intDecimals) else {
            throw Web3Error.inputError(desc: "Can not parse inputted amount")
        }

<<<<<<< HEAD
        let tx = contract.createWriteOperation("approve", parameters: [spender, value])!
=======
        let tx = contract.createWriteOperation("approve", parameters: [spender, value] as [AnyObject])!
>>>>>>> 496a9fd1
        return tx
    }

    // ERC1410 methods
    public func balanceOfByPartition(partition: Data, tokenHolder: EthereumAddress) async throws -> BigUInt {
<<<<<<< HEAD
        let contract = self.contract

        self.transaction.callOnBlock = .latest
        let result = try await contract.createReadOperation("balanceOfByPartition", parameters: [partition, tokenHolder], extraData: Data() )!.callContractMethod()
=======
        let result = try await contract.createReadOperation("balanceOfByPartition", parameters: [partition, tokenHolder] as [AnyObject], extraData: Data())!.callContractMethod()
>>>>>>> 496a9fd1
        guard let res = result["0"] as? BigUInt else {throw Web3Error.processingError(desc: "Failed to get result of expected type from the Ethereum node")}
        return res
    }

    public func partitionsOf(tokenHolder: EthereumAddress) async throws -> [Data] {
<<<<<<< HEAD
        let contract = self.contract
        self.transaction.callOnBlock = .latest
        let result = try await contract.createReadOperation("partitionsOf", parameters: [tokenHolder], extraData: Data() )!.callContractMethod()
=======
        let result = try await contract.createReadOperation("partitionsOf", parameters: [tokenHolder] as [AnyObject], extraData: Data())!.callContractMethod()
>>>>>>> 496a9fd1
        guard let res = result["0"] as? [Data] else {throw Web3Error.processingError(desc: "Failed to get result of expected type from the Ethereum node")}
        return res
    }

    public func transferByPartition(partition: Data, from: EthereumAddress, to: EthereumAddress, amount: String, data: [UInt8]) async throws -> WriteOperation {
        transaction.callOnBlock = .latest
        updateTransactionAndContract(from: from)
        // get the decimals manually
        let callResult = try await contract.createReadOperation("decimals" )!.callContractMethod()
        var decimals = BigUInt(0)
        guard let dec = callResult["0"], let decTyped = dec as? BigUInt else {
            throw Web3Error.inputError(desc: "Contract may be not ERC20 compatible, can not get decimals")}
        decimals = decTyped

        let intDecimals = Int(decimals)
        guard let value = Utilities.parseToBigUInt(amount, decimals: intDecimals) else {
            throw Web3Error.inputError(desc: "Can not parse inputted amount")
        }

<<<<<<< HEAD
        let tx = contract.createWriteOperation("transferByPartition", parameters: [partition, to, value, data])!
=======
        let tx = contract.createWriteOperation("transferByPartition", parameters: [partition, to, value, data] as [AnyObject])!
>>>>>>> 496a9fd1
        return tx
    }

    public func operatorTransferByPartition(partition: Data, from: EthereumAddress, to: EthereumAddress, originalOwner: EthereumAddress, amount: String, data: [UInt8], operatorData: [UInt8]) async throws -> WriteOperation {
        transaction.callOnBlock = .latest
        updateTransactionAndContract(from: from)
        // get the decimals manually
        let callResult = try await contract.createReadOperation("decimals" )!.callContractMethod()
        var decimals = BigUInt(0)
        guard let dec = callResult["0"], let decTyped = dec as? BigUInt else {
            throw Web3Error.inputError(desc: "Contract may be not ERC20 compatible, can not get decimals")}
        decimals = decTyped

        let intDecimals = Int(decimals)
        guard let value = Utilities.parseToBigUInt(amount, decimals: intDecimals) else {
            throw Web3Error.inputError(desc: "Can not parse inputted amount")
        }

<<<<<<< HEAD
        let tx = contract.createWriteOperation("operatorTransferByPartition", parameters: [partition, originalOwner, to, value, data, operatorData])!
=======
        let tx = contract.createWriteOperation("operatorTransferByPartition", parameters: [partition, originalOwner, to, value, data, operatorData] as [AnyObject])!
>>>>>>> 496a9fd1
        return tx
    }

    public func canTransferByPartition(originalOwner: EthereumAddress, to: EthereumAddress, partition: Data, amount: String, data: [UInt8]) async throws -> ([UInt8], Data, Data) {
        // get the decimals manually
        let callResult = try await contract.createReadOperation("decimals" )!.callContractMethod()
        var decimals = BigUInt(0)
        guard let dec = callResult["0"], let decTyped = dec as? BigUInt else {
            throw Web3Error.inputError(desc: "Contract may be not ERC20 compatible, can not get decimals")}
        decimals = decTyped

        let intDecimals = Int(decimals)
        guard let value = Utilities.parseToBigUInt(amount, decimals: intDecimals) else {
            throw Web3Error.inputError(desc: "Can not parse inputted amount")
        }

<<<<<<< HEAD
        let result = try await contract.createReadOperation("canTransfer", parameters: [originalOwner, to, partition, value, data], extraData: Data() )!.callContractMethod()
=======
        let result = try await contract.createReadOperation("canTransfer", parameters: [originalOwner, to, partition, value, data] as [AnyObject], extraData: Data())!.callContractMethod()
>>>>>>> 496a9fd1
        guard let res = result["0"] as? ([UInt8], Data, Data) else {throw Web3Error.processingError(desc: "Failed to get result of expected type from the Ethereum node")}
        return res
    }

    public func isOperator(operator user: EthereumAddress, tokenHolder: EthereumAddress) async throws -> Bool {
<<<<<<< HEAD
        let contract = self.contract
        self.transaction.callOnBlock = .latest
        let result = try await contract.createReadOperation("isOperator", parameters: [user, tokenHolder], extraData: Data() )!.callContractMethod()
=======
        let result = try await contract.createReadOperation("isOperator", parameters: [user, tokenHolder] as [AnyObject], extraData: Data())!.callContractMethod()
>>>>>>> 496a9fd1
        guard let res = result["0"] as? Bool else {throw Web3Error.processingError(desc: "Failed to get result of expected type from the Ethereum node")}
        return res
    }

    public func isOperatorForPartition(partition: Data, operator user: EthereumAddress, tokenHolder: EthereumAddress) async throws -> Bool {
<<<<<<< HEAD
        let contract = self.contract
        self.transaction.callOnBlock = .latest
        let result = try await contract.createReadOperation("isOperatorForPartition", parameters: [partition, user, tokenHolder], extraData: Data() )!.callContractMethod()
=======
        let result = try await contract.createReadOperation("isOperatorForPartition", parameters: [partition, user, tokenHolder] as [AnyObject], extraData: Data())!.callContractMethod()
>>>>>>> 496a9fd1
        guard let res = result["0"] as? Bool else {throw Web3Error.processingError(desc: "Failed to get result of expected type from the Ethereum node")}
        return res
    }

    public func authorizeOperator(from: EthereumAddress, operator user: EthereumAddress) throws -> WriteOperation {
<<<<<<< HEAD
        let contract = self.contract

        self.transaction.from = from
        self.transaction.to = self.address

        let tx = contract.createWriteOperation("authorizeOperator", parameters: [user])!
=======
        updateTransactionAndContract(from: from)
        let tx = contract.createWriteOperation("authorizeOperator", parameters: [user] as [AnyObject])!
>>>>>>> 496a9fd1
        return tx
    }

    public func revokeOperator(from: EthereumAddress, operator user: EthereumAddress) throws -> WriteOperation {
<<<<<<< HEAD
        let contract = self.contract

        self.transaction.from = from
        self.transaction.to = self.address

        let tx = contract.createWriteOperation("revokeOperator", parameters: [user])!
=======
        updateTransactionAndContract(from: from)
        let tx = contract.createWriteOperation("revokeOperator", parameters: [user] as [AnyObject])!
>>>>>>> 496a9fd1
        return tx
    }

    public func authorizeOperatorByPartition(from: EthereumAddress, partition: Data, operator user: EthereumAddress) throws -> WriteOperation {
<<<<<<< HEAD
        let contract = self.contract

        self.transaction.from = from
        self.transaction.to = self.address

        let tx = contract.createWriteOperation("authorizeOperatorByPartition", parameters: [partition, user])!
=======
        updateTransactionAndContract(from: from)
        let tx = contract.createWriteOperation("authorizeOperatorByPartition", parameters: [partition, user] as [AnyObject])!
>>>>>>> 496a9fd1
        return tx
    }

    public func revokeOperatorByPartition(from: EthereumAddress, partition: Data, operator user: EthereumAddress) throws -> WriteOperation {
<<<<<<< HEAD
        let contract = self.contract

        self.transaction.from = from
        self.transaction.to = self.address

        let tx = contract.createWriteOperation("revokeOperatorByPartition", parameters: [partition, user])!
=======
        updateTransactionAndContract(from: from)
        let tx = contract.createWriteOperation("revokeOperatorByPartition", parameters: [partition, user] as [AnyObject])!
>>>>>>> 496a9fd1
        return tx
    }

    public func issueByPartition(from: EthereumAddress, partition: Data, tokenHolder: EthereumAddress, amount: String, data: [UInt8]) async throws -> WriteOperation {
        transaction.callOnBlock = .latest
        updateTransactionAndContract(from: from)
        // get the decimals manually
        let callResult = try await contract.createReadOperation("decimals" )!.callContractMethod()
        var decimals = BigUInt(0)
        guard let dec = callResult["0"], let decTyped = dec as? BigUInt else {
            throw Web3Error.inputError(desc: "Contract may be not ERC20 compatible, can not get decimals")}
        decimals = decTyped

        let intDecimals = Int(decimals)
        guard let value = Utilities.parseToBigUInt(amount, decimals: intDecimals) else {
            throw Web3Error.inputError(desc: "Can not parse inputted amount")
        }

<<<<<<< HEAD
        let tx = contract.createWriteOperation("issueByPartition", parameters: [partition, tokenHolder, value, data])!
=======
        let tx = contract.createWriteOperation("issueByPartition", parameters: [partition, tokenHolder, value, data] as [AnyObject])!
>>>>>>> 496a9fd1
        return tx
    }

    public func redeemByPartition(from: EthereumAddress, partition: Data, amount: String, data: [UInt8]) async throws -> WriteOperation {
        transaction.callOnBlock = .latest
        updateTransactionAndContract(from: from)
        // get the decimals manually
        let callResult = try await contract.createReadOperation("decimals" )!.callContractMethod()
        var decimals = BigUInt(0)
        guard let dec = callResult["0"], let decTyped = dec as? BigUInt else {
            throw Web3Error.inputError(desc: "Contract may be not ERC20 compatible, can not get decimals")}
        decimals = decTyped

        let intDecimals = Int(decimals)
        guard let value = Utilities.parseToBigUInt(amount, decimals: intDecimals) else {
            throw Web3Error.inputError(desc: "Can not parse inputted amount")
        }

<<<<<<< HEAD
        let tx = contract.createWriteOperation("redeemByPartition", parameters: [partition, value, data])!
=======
        let tx = contract.createWriteOperation("redeemByPartition", parameters: [partition, value, data] as [AnyObject])!
>>>>>>> 496a9fd1
        return tx
    }

    public func operatorRedeemByPartition(from: EthereumAddress, partition: Data, tokenHolder: EthereumAddress, amount: String, operatorData: [UInt8]) async throws -> WriteOperation {
        transaction.callOnBlock = .latest
        updateTransactionAndContract(from: from)
        // get the decimals manually
        let callResult = try await contract.createReadOperation("decimals" )!.callContractMethod()
        var decimals = BigUInt(0)
        guard let dec = callResult["0"], let decTyped = dec as? BigUInt else {
            throw Web3Error.inputError(desc: "Contract may be not ERC20 compatible, can not get decimals")}
        decimals = decTyped

        let intDecimals = Int(decimals)
        guard let value = Utilities.parseToBigUInt(amount, decimals: intDecimals) else {
            throw Web3Error.inputError(desc: "Can not parse inputted amount")
        }

<<<<<<< HEAD
        let tx = contract.createWriteOperation("operatorRedeemByPartition", parameters: [partition, tokenHolder, value, operatorData])!
=======
        let tx = contract.createWriteOperation("operatorRedeemByPartition", parameters: [partition, tokenHolder, value, operatorData] as [AnyObject])!
>>>>>>> 496a9fd1
        return tx
    }
}

extension ERC1410: IERC777 {
    public func canImplementInterfaceForAddress(interfaceHash: Data, addr: EthereumAddress) async throws -> Data {
<<<<<<< HEAD
        let contract = self.contract
        self.transaction.callOnBlock = .latest
        let result = try await contract.createReadOperation("canImplementInterfaceForAddress", parameters: [interfaceHash, addr], extraData: Data() )!.callContractMethod()
=======
        let result = try await contract.createReadOperation("canImplementInterfaceForAddress", parameters: [interfaceHash, addr] as [AnyObject], extraData: Data())!.callContractMethod()
>>>>>>> 496a9fd1
        guard let res = result["0"] as? Data else {throw Web3Error.processingError(desc: "Failed to get result of expected type from the Ethereum node")}
        return res
    }

    public func getInterfaceImplementer(addr: EthereumAddress, interfaceHash: Data) async throws -> EthereumAddress {
<<<<<<< HEAD
        let contract = self.contract
        self.transaction.callOnBlock = .latest
        let result = try await contract.createReadOperation("getInterfaceImplementer", parameters: [addr, interfaceHash], extraData: Data() )!.callContractMethod()
=======
        let result = try await contract.createReadOperation("getInterfaceImplementer", parameters: [addr, interfaceHash] as [AnyObject], extraData: Data())!.callContractMethod()
>>>>>>> 496a9fd1
        guard let res = result["0"] as? EthereumAddress else {throw Web3Error.processingError(desc: "Failed to get result of expected type from the Ethereum node")}
        return res
    }

    public func setInterfaceImplementer(from: EthereumAddress, addr: EthereumAddress, interfaceHash: Data, implementer: EthereumAddress) throws -> WriteOperation {
<<<<<<< HEAD
        let contract = self.contract

        self.transaction.from = from

        let tx = contract.createWriteOperation("setInterfaceImplementer", parameters: [addr, interfaceHash, implementer])!
=======
        updateTransactionAndContract(from: from)
        let tx = contract.createWriteOperation("setInterfaceImplementer", parameters: [addr, interfaceHash, implementer] as [AnyObject])!
>>>>>>> 496a9fd1
        return tx
    }

    public func setManager(from: EthereumAddress, addr: EthereumAddress, newManager: EthereumAddress) throws -> WriteOperation {
<<<<<<< HEAD
        let contract = self.contract

        self.transaction.from = from

        let tx = contract.createWriteOperation("setManager", parameters: [addr, newManager])!
=======
        updateTransactionAndContract(from: from)
        let tx = contract.createWriteOperation("setManager", parameters: [addr, newManager] as [AnyObject])!
>>>>>>> 496a9fd1
        return tx
    }

    public func interfaceHash(interfaceName: String) async throws -> Data {
<<<<<<< HEAD
        let contract = self.contract
        self.transaction.callOnBlock = .latest
        let result = try await contract.createReadOperation("interfaceHash", parameters: [interfaceName], extraData: Data() )!.callContractMethod()
=======
        let result = try await contract.createReadOperation("interfaceHash", parameters: [interfaceName] as [AnyObject], extraData: Data())!.callContractMethod()
>>>>>>> 496a9fd1
        guard let res = result["0"] as? Data else {throw Web3Error.processingError(desc: "Failed to get result of expected type from the Ethereum node")}
        return res
    }

    public func updateERC165Cache(from: EthereumAddress, contract: EthereumAddress, interfaceId: [UInt8]) throws -> WriteOperation {
<<<<<<< HEAD
        let contract = self.contract

        self.transaction.from = from

        let tx = contract.createWriteOperation("updateERC165Cache", parameters: [contract, interfaceId])!
=======
        updateTransactionAndContract(from: from)
        let tx = self.contract.createWriteOperation("updateERC165Cache", parameters: [contract, interfaceId] as [AnyObject])!
>>>>>>> 496a9fd1
        return tx
    }

    public func supportsInterface(interfaceID: String) async throws -> Bool {
<<<<<<< HEAD
        let contract = self.contract
        self.transaction.callOnBlock = .latest
        let result = try await contract.createReadOperation("supportsInterface", parameters: [interfaceID], extraData: Data() )!.callContractMethod()
=======
        transaction.callOnBlock = .latest
        let result = try await contract.createReadOperation("supportsInterface", parameters: [interfaceID] as [AnyObject], extraData: Data())!.callContractMethod()
>>>>>>> 496a9fd1
        guard let res = result["0"] as? Bool else {throw Web3Error.processingError(desc: "Failed to get result of expected type from the Ethereum node")}
        return res
    }

    public func authorize(from: EthereumAddress, operator user: EthereumAddress) throws -> WriteOperation {
<<<<<<< HEAD
        let contract = self.contract

        self.transaction.from = from
        self.transaction.callOnBlock = .latest

        let tx = contract.createWriteOperation("authorizeOperator", parameters: [user])!
=======
        transaction.callOnBlock = .latest
        updateTransactionAndContract(from: from)
        let tx = contract.createWriteOperation("authorizeOperator", parameters: [user] as [AnyObject])!
>>>>>>> 496a9fd1
        return tx
    }

    public func revoke(from: EthereumAddress, operator user: EthereumAddress) throws -> WriteOperation {
<<<<<<< HEAD
        let contract = self.contract

        self.transaction.from = from
        self.transaction.callOnBlock = .latest

        let tx = contract.createWriteOperation("revokeOperator", parameters: [user])!
=======
        transaction.callOnBlock = .latest
        updateTransactionAndContract(from: from)
        let tx = contract.createWriteOperation("revokeOperator", parameters: [user] as [AnyObject])!
>>>>>>> 496a9fd1
        return tx
    }

    public func isOperatorFor(operator user: EthereumAddress, tokenHolder: EthereumAddress) async throws -> Bool {
<<<<<<< HEAD
        let contract = self.contract
        self.transaction.callOnBlock = .latest
        let result = try await contract.createReadOperation("isOperatorFor", parameters: [user, tokenHolder], extraData: Data() )!.callContractMethod()
=======
        let result = try await contract.createReadOperation("isOperatorFor", parameters: [user, tokenHolder] as [AnyObject], extraData: Data())!.callContractMethod()
>>>>>>> 496a9fd1
        guard let res = result["0"] as? Bool else {throw Web3Error.processingError(desc: "Failed to get result of expected type from the Ethereum node")}
        return res
    }

    public func send(from: EthereumAddress, to: EthereumAddress, amount: String, data: [UInt8]) async throws -> WriteOperation {
        transaction.callOnBlock = .latest
        updateTransactionAndContract(from: from)
        // get the decimals manually
        let callResult = try await contract.createReadOperation("decimals" )!.callContractMethod()
        var decimals = BigUInt(0)
        guard let dec = callResult["0"], let decTyped = dec as? BigUInt else {
            throw Web3Error.inputError(desc: "Contract may be not ERC20 compatible, can not get decimals")}
        decimals = decTyped

        let intDecimals = Int(decimals)
        guard let value = Utilities.parseToBigUInt(amount, decimals: intDecimals) else {
            throw Web3Error.inputError(desc: "Can not parse inputted amount")
        }
<<<<<<< HEAD
        let tx = contract.createWriteOperation("send", parameters: [to, value, data])!
=======
        let tx = contract.createWriteOperation("send", parameters: [to, value, data] as [AnyObject])!
>>>>>>> 496a9fd1
        return tx
    }

    public func operatorSend(from: EthereumAddress, to: EthereumAddress, originalOwner: EthereumAddress, amount: String, data: [UInt8], operatorData: [UInt8]) async throws -> WriteOperation {
        transaction.callOnBlock = .latest
        updateTransactionAndContract(from: from)
        // get the decimals manually
        let callResult = try await contract.createReadOperation("decimals" )!.callContractMethod()
        var decimals = BigUInt(0)
        guard let dec = callResult["0"], let decTyped = dec as? BigUInt else {
            throw Web3Error.inputError(desc: "Contract may be not ERC20 compatible, can not get decimals")}
        decimals = decTyped

        let intDecimals = Int(decimals)
        guard let value = Utilities.parseToBigUInt(amount, decimals: intDecimals) else {
            throw Web3Error.inputError(desc: "Can not parse inputted amount")
        }
<<<<<<< HEAD
        let tx = contract.createWriteOperation("operatorSend", parameters: [originalOwner, to, value, data, operatorData])!
=======
        let tx = contract.createWriteOperation("operatorSend", parameters: [originalOwner, to, value, data, operatorData] as [AnyObject])!
>>>>>>> 496a9fd1
        return tx
    }

    public func burn(from: EthereumAddress, amount: String, data: [UInt8]) async throws -> WriteOperation {
        transaction.callOnBlock = .latest
        updateTransactionAndContract(from: from)
        // get the decimals manually
        let callResult = try await contract.createReadOperation("decimals" )!.callContractMethod()
        var decimals = BigUInt(0)
        guard let dec = callResult["0"], let decTyped = dec as? BigUInt else {
            throw Web3Error.inputError(desc: "Contract may be not ERC20 compatible, can not get decimals")}
        decimals = decTyped

        let intDecimals = Int(decimals)
        guard let value = Utilities.parseToBigUInt(amount, decimals: intDecimals) else {
            throw Web3Error.inputError(desc: "Can not parse inputted amount")
        }
<<<<<<< HEAD
        let tx = contract.createWriteOperation("burn", parameters: [value, data])!
=======
        let tx = contract.createWriteOperation("burn", parameters: [value, data] as [AnyObject])!
>>>>>>> 496a9fd1
        return tx
    }

    public func operatorBurn(from: EthereumAddress, amount: String, originalOwner: EthereumAddress, data: [UInt8], operatorData: [UInt8]) async throws -> WriteOperation {
        transaction.callOnBlock = .latest
        updateTransactionAndContract(from: from)
        // get the decimals manually
        let callResult = try await contract.createReadOperation("decimals" )!.callContractMethod()
        var decimals = BigUInt(0)
        guard let dec = callResult["0"], let decTyped = dec as? BigUInt else {
            throw Web3Error.inputError(desc: "Contract may be not ERC20 compatible, can not get decimals")}
        decimals = decTyped

        let intDecimals = Int(decimals)
        guard let value = Utilities.parseToBigUInt(amount, decimals: intDecimals) else {
            throw Web3Error.inputError(desc: "Can not parse inputted amount")
        }
<<<<<<< HEAD
        let tx = contract.createWriteOperation("burn", parameters: [originalOwner, value, data, operatorData])!
=======
        let tx = contract.createWriteOperation("burn", parameters: [originalOwner, value, data, operatorData] as [AnyObject])!
>>>>>>> 496a9fd1
        return tx
    }

    public func getGranularity() async throws -> BigUInt {
<<<<<<< HEAD
        let contract = self.contract
        self.transaction.callOnBlock = .latest
        let result = try await contract.createReadOperation("granularity", parameters: [], extraData: Data() )!.callContractMethod()
=======
        let result = try await contract.createReadOperation("granularity", parameters: [] as [AnyObject], extraData: Data())!.callContractMethod()
>>>>>>> 496a9fd1
        guard let res = result["0"] as? BigUInt else {throw Web3Error.processingError(desc: "Failed to get result of expected type from the Ethereum node")}
        return res
    }

    public func getDefaultOperators() async throws -> [EthereumAddress] {
<<<<<<< HEAD
        let contract = self.contract
        self.transaction.callOnBlock = .latest
        let result = try await contract.createReadOperation("defaultOperators", parameters: [], extraData: Data() )!.callContractMethod()
=======
        let result = try await contract.createReadOperation("defaultOperators", parameters: [] as [AnyObject], extraData: Data())!.callContractMethod()
>>>>>>> 496a9fd1
        guard let res = result["0"] as? [EthereumAddress] else {throw Web3Error.processingError(desc: "Failed to get result of expected type from the Ethereum node")}
        return res
    }
}

// MARK: - Private

extension ERC1410 {

    private func updateTransactionAndContract(from: EthereumAddress) {
        transaction.from = from
        transaction.to = address
        contract.transaction = transaction
    }

}<|MERGE_RESOLUTION|>--- conflicted
+++ resolved
@@ -11,33 +11,33 @@
 
 // Partially Fungible Token Standard
 protocol IERC1410: IERC20 {
-
+    
     // Token Information
     func getBalance(account: EthereumAddress) async throws -> BigUInt
     func balanceOfByPartition(partition: Data, tokenHolder: EthereumAddress) async throws -> BigUInt
     func partitionsOf(tokenHolder: EthereumAddress) async throws -> [Data]
     func totalSupply() async throws -> BigUInt
-
+    
     // Token Transfers
     func transferByPartition(partition: Data, from: EthereumAddress, to: EthereumAddress, amount: String, data: [UInt8]) async throws -> WriteOperation
     func operatorTransferByPartition(partition: Data, from: EthereumAddress, to: EthereumAddress, originalOwner: EthereumAddress, amount: String, data: [UInt8], operatorData: [UInt8]) async throws -> WriteOperation
     func canTransferByPartition(originalOwner: EthereumAddress, to: EthereumAddress, partition: Data, amount: String, data: [UInt8]) async throws -> ([UInt8], Data, Data)
-
+    
     // Operator Information
     func isOperator(operator user: EthereumAddress, tokenHolder: EthereumAddress) async throws -> Bool
     func isOperatorForPartition(partition: Data, operator user: EthereumAddress, tokenHolder: EthereumAddress) async throws -> Bool
-
+    
     // Operator Management
     func authorizeOperator(from: EthereumAddress, operator user: EthereumAddress) async throws -> WriteOperation
     func revokeOperator(from: EthereumAddress, operator user: EthereumAddress) async throws -> WriteOperation
     func authorizeOperatorByPartition(from: EthereumAddress, partition: Data, operator user: EthereumAddress) async throws -> WriteOperation
     func revokeOperatorByPartition(from: EthereumAddress, partition: Data, operator user: EthereumAddress) async throws -> WriteOperation
-
+    
     // Issuance / Redemption
     func issueByPartition(from: EthereumAddress, partition: Data, tokenHolder: EthereumAddress, amount: String, data: [UInt8]) async throws -> WriteOperation
     func redeemByPartition(from: EthereumAddress, partition: Data, amount: String, data: [UInt8]) async throws -> WriteOperation
     func operatorRedeemByPartition(from: EthereumAddress, partition: Data, tokenHolder: EthereumAddress, amount: String, operatorData: [UInt8]) async throws -> WriteOperation
-
+    
 }
 
 // FIXME: Rewrite this to CodableTransaction
@@ -48,9 +48,9 @@
     public var provider: Web3Provider
     public var address: EthereumAddress
     public var abi: String
-
+    
     public let contract: Web3.Contract
-
+    
     public init(web3: Web3, provider: Web3Provider, address: EthereumAddress, abi: String = Web3.Utils.erc1410ABI, transaction: CodableTransaction = .emptyTransaction) {
         self.web3 = web3
         self.provider = provider
@@ -62,31 +62,21 @@
         contract = web3.contract(abi, at: address)!
         basePropertiesProvider = ERC20BasePropertiesProvider(contract: contract)
     }
-
+    
     public func getBalance(account: EthereumAddress) async throws -> BigUInt {
-<<<<<<< HEAD
-        let contract = self.contract
-        self.transaction.callOnBlock = .latest
-        let result = try await contract.createReadOperation("balanceOf", parameters: [account], extraData: Data() )!.callContractMethod()
-=======
-        let result = try await contract.createReadOperation("balanceOf", parameters: [account] as [AnyObject], extraData: Data())!.callContractMethod()
->>>>>>> 496a9fd1
+        let result = try await contract.createReadOperation("balanceOf", parameters: [account])!.callContractMethod()
+        
         guard let res = result["0"] as? BigUInt else {throw Web3Error.processingError(desc: "Failed to get result of expected type from the Ethereum node")}
         return res
     }
-
+    
     public func getAllowance(originalOwner: EthereumAddress, delegate: EthereumAddress) async throws -> BigUInt {
-<<<<<<< HEAD
-        let contract = self.contract
-        self.transaction.callOnBlock = .latest
-        let result = try await contract.createReadOperation("allowance", parameters: [originalOwner, delegate], extraData: Data() )!.callContractMethod()
-=======
-        let result = try await contract.createReadOperation("allowance", parameters: [originalOwner, delegate] as [AnyObject], extraData: Data())!.callContractMethod()
->>>>>>> 496a9fd1
+        let result = try await contract.createReadOperation("allowance", parameters: [originalOwner, delegate])!.callContractMethod()
+        
         guard let res = result["0"] as? BigUInt else {throw Web3Error.processingError(desc: "Failed to get result of expected type from the Ethereum node")}
         return res
     }
-
+    
     public func transfer(from: EthereumAddress, to: EthereumAddress, amount: String) async throws -> WriteOperation {
         transaction.callOnBlock = .latest
         updateTransactionAndContract(from: from)
@@ -96,19 +86,16 @@
         guard let dec = callResult["0"], let decTyped = dec as? BigUInt else {
             throw Web3Error.inputError(desc: "Contract may be not ERC20 compatible, can not get decimals")}
         decimals = decTyped
-
-        let intDecimals = Int(decimals)
-        guard let value = Utilities.parseToBigUInt(amount, decimals: intDecimals) else {
-            throw Web3Error.inputError(desc: "Can not parse inputted amount")
-        }
-<<<<<<< HEAD
+        
+        let intDecimals = Int(decimals)
+        guard let value = Utilities.parseToBigUInt(amount, decimals: intDecimals) else {
+            throw Web3Error.inputError(desc: "Can not parse inputted amount")
+        }
+        
         let tx = contract.createWriteOperation("transfer", parameters: [to, value])!
-=======
-        let tx = contract.createWriteOperation("transfer", parameters: [to, value] as [AnyObject])!
->>>>>>> 496a9fd1
-        return tx
-    }
-
+        return tx
+    }
+    
     public func transferFrom(from: EthereumAddress, to: EthereumAddress, originalOwner: EthereumAddress, amount: String) async throws -> WriteOperation {
         transaction.callOnBlock = .latest
         updateTransactionAndContract(from: from)
@@ -118,20 +105,16 @@
         guard let dec = callResult["0"], let decTyped = dec as? BigUInt else {
             throw Web3Error.inputError(desc: "Contract may be not ERC20 compatible, can not get decimals")}
         decimals = decTyped
-
-        let intDecimals = Int(decimals)
-        guard let value = Utilities.parseToBigUInt(amount, decimals: intDecimals) else {
-            throw Web3Error.inputError(desc: "Can not parse inputted amount")
-        }
-
-<<<<<<< HEAD
+        
+        let intDecimals = Int(decimals)
+        guard let value = Utilities.parseToBigUInt(amount, decimals: intDecimals) else {
+            throw Web3Error.inputError(desc: "Can not parse inputted amount")
+        }
+        
         let tx = contract.createWriteOperation("transferFrom", parameters: [originalOwner, to, value])!
-=======
-        let tx = contract.createWriteOperation("transferFrom", parameters: [originalOwner, to, value] as [AnyObject])!
->>>>>>> 496a9fd1
-        return tx
-    }
-
+        return tx
+    }
+    
     public func setAllowance(from: EthereumAddress, to: EthereumAddress, newAmount: String) async throws -> WriteOperation {
         transaction.callOnBlock = .latest
         updateTransactionAndContract(from: from)
@@ -141,33 +124,23 @@
         guard let dec = callResult["0"], let decTyped = dec as? BigUInt else {
             throw Web3Error.inputError(desc: "Contract may be not ERC20 compatible, can not get decimals")}
         decimals = decTyped
-
+        
         let intDecimals = Int(decimals)
         guard let value = Utilities.parseToBigUInt(newAmount, decimals: intDecimals) else {
             throw Web3Error.inputError(desc: "Can not parse inputted amount")
         }
-
-<<<<<<< HEAD
+        
         let tx = contract.createWriteOperation("setAllowance", parameters: [to, value])!
-=======
-        let tx = contract.createWriteOperation("setAllowance", parameters: [to, value] as [AnyObject])!
->>>>>>> 496a9fd1
-        return tx
-    }
-
+        return tx
+    }
+    
     public func totalSupply() async throws -> BigUInt {
-<<<<<<< HEAD
-        let contract = self.contract
-
-        self.transaction.callOnBlock = .latest
-        let result = try await contract.createReadOperation("totalSupply", parameters: [Any](), extraData: Data() )!.callContractMethod()
-=======
-        let result = try await contract.createReadOperation("totalSupply", parameters: [AnyObject](), extraData: Data())!.callContractMethod()
->>>>>>> 496a9fd1
+        let result = try await contract.createReadOperation("totalSupply")!.callContractMethod()
+        
         guard let res = result["0"] as? BigUInt else {throw Web3Error.processingError(desc: "Failed to get result of expected type from the Ethereum node")}
         return res
     }
-
+    
     public func approve(from: EthereumAddress, spender: EthereumAddress, amount: String) async throws -> WriteOperation {
         transaction.callOnBlock = .latest
         updateTransactionAndContract(from: from)
@@ -177,46 +150,31 @@
         guard let dec = callResult["0"], let decTyped = dec as? BigUInt else {
             throw Web3Error.inputError(desc: "Contract may be not ERC20 compatible, can not get decimals")}
         decimals = decTyped
-
-        let intDecimals = Int(decimals)
-        guard let value = Utilities.parseToBigUInt(amount, decimals: intDecimals) else {
-            throw Web3Error.inputError(desc: "Can not parse inputted amount")
-        }
-
-<<<<<<< HEAD
+        
+        let intDecimals = Int(decimals)
+        guard let value = Utilities.parseToBigUInt(amount, decimals: intDecimals) else {
+            throw Web3Error.inputError(desc: "Can not parse inputted amount")
+        }
+        
         let tx = contract.createWriteOperation("approve", parameters: [spender, value])!
-=======
-        let tx = contract.createWriteOperation("approve", parameters: [spender, value] as [AnyObject])!
->>>>>>> 496a9fd1
-        return tx
-    }
-
+        return tx
+    }
+    
     // ERC1410 methods
     public func balanceOfByPartition(partition: Data, tokenHolder: EthereumAddress) async throws -> BigUInt {
-<<<<<<< HEAD
-        let contract = self.contract
-
-        self.transaction.callOnBlock = .latest
-        let result = try await contract.createReadOperation("balanceOfByPartition", parameters: [partition, tokenHolder], extraData: Data() )!.callContractMethod()
-=======
-        let result = try await contract.createReadOperation("balanceOfByPartition", parameters: [partition, tokenHolder] as [AnyObject], extraData: Data())!.callContractMethod()
->>>>>>> 496a9fd1
+        let result = try await contract.createReadOperation("balanceOfByPartition", parameters: [partition, tokenHolder])!.callContractMethod()
+        
         guard let res = result["0"] as? BigUInt else {throw Web3Error.processingError(desc: "Failed to get result of expected type from the Ethereum node")}
         return res
     }
-
+    
     public func partitionsOf(tokenHolder: EthereumAddress) async throws -> [Data] {
-<<<<<<< HEAD
-        let contract = self.contract
-        self.transaction.callOnBlock = .latest
-        let result = try await contract.createReadOperation("partitionsOf", parameters: [tokenHolder], extraData: Data() )!.callContractMethod()
-=======
-        let result = try await contract.createReadOperation("partitionsOf", parameters: [tokenHolder] as [AnyObject], extraData: Data())!.callContractMethod()
->>>>>>> 496a9fd1
+        let result = try await contract.createReadOperation("partitionsOf", parameters: [tokenHolder])!.callContractMethod()
+        
         guard let res = result["0"] as? [Data] else {throw Web3Error.processingError(desc: "Failed to get result of expected type from the Ethereum node")}
         return res
     }
-
+    
     public func transferByPartition(partition: Data, from: EthereumAddress, to: EthereumAddress, amount: String, data: [UInt8]) async throws -> WriteOperation {
         transaction.callOnBlock = .latest
         updateTransactionAndContract(from: from)
@@ -226,20 +184,16 @@
         guard let dec = callResult["0"], let decTyped = dec as? BigUInt else {
             throw Web3Error.inputError(desc: "Contract may be not ERC20 compatible, can not get decimals")}
         decimals = decTyped
-
-        let intDecimals = Int(decimals)
-        guard let value = Utilities.parseToBigUInt(amount, decimals: intDecimals) else {
-            throw Web3Error.inputError(desc: "Can not parse inputted amount")
-        }
-
-<<<<<<< HEAD
+        
+        let intDecimals = Int(decimals)
+        guard let value = Utilities.parseToBigUInt(amount, decimals: intDecimals) else {
+            throw Web3Error.inputError(desc: "Can not parse inputted amount")
+        }
+        
         let tx = contract.createWriteOperation("transferByPartition", parameters: [partition, to, value, data])!
-=======
-        let tx = contract.createWriteOperation("transferByPartition", parameters: [partition, to, value, data] as [AnyObject])!
->>>>>>> 496a9fd1
-        return tx
-    }
-
+        return tx
+    }
+    
     public func operatorTransferByPartition(partition: Data, from: EthereumAddress, to: EthereumAddress, originalOwner: EthereumAddress, amount: String, data: [UInt8], operatorData: [UInt8]) async throws -> WriteOperation {
         transaction.callOnBlock = .latest
         updateTransactionAndContract(from: from)
@@ -249,20 +203,16 @@
         guard let dec = callResult["0"], let decTyped = dec as? BigUInt else {
             throw Web3Error.inputError(desc: "Contract may be not ERC20 compatible, can not get decimals")}
         decimals = decTyped
-
-        let intDecimals = Int(decimals)
-        guard let value = Utilities.parseToBigUInt(amount, decimals: intDecimals) else {
-            throw Web3Error.inputError(desc: "Can not parse inputted amount")
-        }
-
-<<<<<<< HEAD
+        
+        let intDecimals = Int(decimals)
+        guard let value = Utilities.parseToBigUInt(amount, decimals: intDecimals) else {
+            throw Web3Error.inputError(desc: "Can not parse inputted amount")
+        }
+        
         let tx = contract.createWriteOperation("operatorTransferByPartition", parameters: [partition, originalOwner, to, value, data, operatorData])!
-=======
-        let tx = contract.createWriteOperation("operatorTransferByPartition", parameters: [partition, originalOwner, to, value, data, operatorData] as [AnyObject])!
->>>>>>> 496a9fd1
-        return tx
-    }
-
+        return tx
+    }
+    
     public func canTransferByPartition(originalOwner: EthereumAddress, to: EthereumAddress, partition: Data, amount: String, data: [UInt8]) async throws -> ([UInt8], Data, Data) {
         // get the decimals manually
         let callResult = try await contract.createReadOperation("decimals" )!.callContractMethod()
@@ -270,105 +220,56 @@
         guard let dec = callResult["0"], let decTyped = dec as? BigUInt else {
             throw Web3Error.inputError(desc: "Contract may be not ERC20 compatible, can not get decimals")}
         decimals = decTyped
-
-        let intDecimals = Int(decimals)
-        guard let value = Utilities.parseToBigUInt(amount, decimals: intDecimals) else {
-            throw Web3Error.inputError(desc: "Can not parse inputted amount")
-        }
-
-<<<<<<< HEAD
-        let result = try await contract.createReadOperation("canTransfer", parameters: [originalOwner, to, partition, value, data], extraData: Data() )!.callContractMethod()
-=======
-        let result = try await contract.createReadOperation("canTransfer", parameters: [originalOwner, to, partition, value, data] as [AnyObject], extraData: Data())!.callContractMethod()
->>>>>>> 496a9fd1
+        
+        let intDecimals = Int(decimals)
+        guard let value = Utilities.parseToBigUInt(amount, decimals: intDecimals) else {
+            throw Web3Error.inputError(desc: "Can not parse inputted amount")
+        }
+        
+        let result = try await contract.createReadOperation("canTransfer", parameters: [originalOwner, to, partition, value, data])!.callContractMethod()
+        
         guard let res = result["0"] as? ([UInt8], Data, Data) else {throw Web3Error.processingError(desc: "Failed to get result of expected type from the Ethereum node")}
         return res
     }
-
+    
     public func isOperator(operator user: EthereumAddress, tokenHolder: EthereumAddress) async throws -> Bool {
-<<<<<<< HEAD
-        let contract = self.contract
-        self.transaction.callOnBlock = .latest
-        let result = try await contract.createReadOperation("isOperator", parameters: [user, tokenHolder], extraData: Data() )!.callContractMethod()
-=======
-        let result = try await contract.createReadOperation("isOperator", parameters: [user, tokenHolder] as [AnyObject], extraData: Data())!.callContractMethod()
->>>>>>> 496a9fd1
+        let result = try await contract.createReadOperation("isOperator", parameters: [user, tokenHolder])!.callContractMethod()
+        
         guard let res = result["0"] as? Bool else {throw Web3Error.processingError(desc: "Failed to get result of expected type from the Ethereum node")}
         return res
     }
-
+    
     public func isOperatorForPartition(partition: Data, operator user: EthereumAddress, tokenHolder: EthereumAddress) async throws -> Bool {
-<<<<<<< HEAD
-        let contract = self.contract
-        self.transaction.callOnBlock = .latest
-        let result = try await contract.createReadOperation("isOperatorForPartition", parameters: [partition, user, tokenHolder], extraData: Data() )!.callContractMethod()
-=======
-        let result = try await contract.createReadOperation("isOperatorForPartition", parameters: [partition, user, tokenHolder] as [AnyObject], extraData: Data())!.callContractMethod()
->>>>>>> 496a9fd1
+        let result = try await contract.createReadOperation("isOperatorForPartition", parameters: [partition, user, tokenHolder])!.callContractMethod()
+        
         guard let res = result["0"] as? Bool else {throw Web3Error.processingError(desc: "Failed to get result of expected type from the Ethereum node")}
         return res
     }
-
+    
     public func authorizeOperator(from: EthereumAddress, operator user: EthereumAddress) throws -> WriteOperation {
-<<<<<<< HEAD
-        let contract = self.contract
-
-        self.transaction.from = from
-        self.transaction.to = self.address
-
+        updateTransactionAndContract(from: from)
         let tx = contract.createWriteOperation("authorizeOperator", parameters: [user])!
-=======
-        updateTransactionAndContract(from: from)
-        let tx = contract.createWriteOperation("authorizeOperator", parameters: [user] as [AnyObject])!
->>>>>>> 496a9fd1
-        return tx
-    }
-
+        return tx
+    }
+    
     public func revokeOperator(from: EthereumAddress, operator user: EthereumAddress) throws -> WriteOperation {
-<<<<<<< HEAD
-        let contract = self.contract
-
-        self.transaction.from = from
-        self.transaction.to = self.address
-
+        updateTransactionAndContract(from: from)
         let tx = contract.createWriteOperation("revokeOperator", parameters: [user])!
-=======
-        updateTransactionAndContract(from: from)
-        let tx = contract.createWriteOperation("revokeOperator", parameters: [user] as [AnyObject])!
->>>>>>> 496a9fd1
-        return tx
-    }
-
+        return tx
+    }
+    
     public func authorizeOperatorByPartition(from: EthereumAddress, partition: Data, operator user: EthereumAddress) throws -> WriteOperation {
-<<<<<<< HEAD
-        let contract = self.contract
-
-        self.transaction.from = from
-        self.transaction.to = self.address
-
+        updateTransactionAndContract(from: from)
         let tx = contract.createWriteOperation("authorizeOperatorByPartition", parameters: [partition, user])!
-=======
-        updateTransactionAndContract(from: from)
-        let tx = contract.createWriteOperation("authorizeOperatorByPartition", parameters: [partition, user] as [AnyObject])!
->>>>>>> 496a9fd1
-        return tx
-    }
-
+        return tx
+    }
+    
     public func revokeOperatorByPartition(from: EthereumAddress, partition: Data, operator user: EthereumAddress) throws -> WriteOperation {
-<<<<<<< HEAD
-        let contract = self.contract
-
-        self.transaction.from = from
-        self.transaction.to = self.address
-
+        updateTransactionAndContract(from: from)
         let tx = contract.createWriteOperation("revokeOperatorByPartition", parameters: [partition, user])!
-=======
-        updateTransactionAndContract(from: from)
-        let tx = contract.createWriteOperation("revokeOperatorByPartition", parameters: [partition, user] as [AnyObject])!
->>>>>>> 496a9fd1
-        return tx
-    }
-
+        return tx
+    }
+    
     public func issueByPartition(from: EthereumAddress, partition: Data, tokenHolder: EthereumAddress, amount: String, data: [UInt8]) async throws -> WriteOperation {
         transaction.callOnBlock = .latest
         updateTransactionAndContract(from: from)
@@ -378,20 +279,16 @@
         guard let dec = callResult["0"], let decTyped = dec as? BigUInt else {
             throw Web3Error.inputError(desc: "Contract may be not ERC20 compatible, can not get decimals")}
         decimals = decTyped
-
-        let intDecimals = Int(decimals)
-        guard let value = Utilities.parseToBigUInt(amount, decimals: intDecimals) else {
-            throw Web3Error.inputError(desc: "Can not parse inputted amount")
-        }
-
-<<<<<<< HEAD
+        
+        let intDecimals = Int(decimals)
+        guard let value = Utilities.parseToBigUInt(amount, decimals: intDecimals) else {
+            throw Web3Error.inputError(desc: "Can not parse inputted amount")
+        }
+        
         let tx = contract.createWriteOperation("issueByPartition", parameters: [partition, tokenHolder, value, data])!
-=======
-        let tx = contract.createWriteOperation("issueByPartition", parameters: [partition, tokenHolder, value, data] as [AnyObject])!
->>>>>>> 496a9fd1
-        return tx
-    }
-
+        return tx
+    }
+    
     public func redeemByPartition(from: EthereumAddress, partition: Data, amount: String, data: [UInt8]) async throws -> WriteOperation {
         transaction.callOnBlock = .latest
         updateTransactionAndContract(from: from)
@@ -401,20 +298,16 @@
         guard let dec = callResult["0"], let decTyped = dec as? BigUInt else {
             throw Web3Error.inputError(desc: "Contract may be not ERC20 compatible, can not get decimals")}
         decimals = decTyped
-
-        let intDecimals = Int(decimals)
-        guard let value = Utilities.parseToBigUInt(amount, decimals: intDecimals) else {
-            throw Web3Error.inputError(desc: "Can not parse inputted amount")
-        }
-
-<<<<<<< HEAD
+        
+        let intDecimals = Int(decimals)
+        guard let value = Utilities.parseToBigUInt(amount, decimals: intDecimals) else {
+            throw Web3Error.inputError(desc: "Can not parse inputted amount")
+        }
+        
         let tx = contract.createWriteOperation("redeemByPartition", parameters: [partition, value, data])!
-=======
-        let tx = contract.createWriteOperation("redeemByPartition", parameters: [partition, value, data] as [AnyObject])!
->>>>>>> 496a9fd1
-        return tx
-    }
-
+        return tx
+    }
+    
     public func operatorRedeemByPartition(from: EthereumAddress, partition: Data, tokenHolder: EthereumAddress, amount: String, operatorData: [UInt8]) async throws -> WriteOperation {
         transaction.callOnBlock = .latest
         updateTransactionAndContract(from: from)
@@ -424,157 +317,86 @@
         guard let dec = callResult["0"], let decTyped = dec as? BigUInt else {
             throw Web3Error.inputError(desc: "Contract may be not ERC20 compatible, can not get decimals")}
         decimals = decTyped
-
-        let intDecimals = Int(decimals)
-        guard let value = Utilities.parseToBigUInt(amount, decimals: intDecimals) else {
-            throw Web3Error.inputError(desc: "Can not parse inputted amount")
-        }
-
-<<<<<<< HEAD
+        
+        let intDecimals = Int(decimals)
+        guard let value = Utilities.parseToBigUInt(amount, decimals: intDecimals) else {
+            throw Web3Error.inputError(desc: "Can not parse inputted amount")
+        }
+        
         let tx = contract.createWriteOperation("operatorRedeemByPartition", parameters: [partition, tokenHolder, value, operatorData])!
-=======
-        let tx = contract.createWriteOperation("operatorRedeemByPartition", parameters: [partition, tokenHolder, value, operatorData] as [AnyObject])!
->>>>>>> 496a9fd1
         return tx
     }
 }
 
 extension ERC1410: IERC777 {
     public func canImplementInterfaceForAddress(interfaceHash: Data, addr: EthereumAddress) async throws -> Data {
-<<<<<<< HEAD
-        let contract = self.contract
-        self.transaction.callOnBlock = .latest
-        let result = try await contract.createReadOperation("canImplementInterfaceForAddress", parameters: [interfaceHash, addr], extraData: Data() )!.callContractMethod()
-=======
-        let result = try await contract.createReadOperation("canImplementInterfaceForAddress", parameters: [interfaceHash, addr] as [AnyObject], extraData: Data())!.callContractMethod()
->>>>>>> 496a9fd1
+        let result = try await contract.createReadOperation("canImplementInterfaceForAddress", parameters: [interfaceHash, addr])!.callContractMethod()
+        
         guard let res = result["0"] as? Data else {throw Web3Error.processingError(desc: "Failed to get result of expected type from the Ethereum node")}
         return res
     }
-
+    
     public func getInterfaceImplementer(addr: EthereumAddress, interfaceHash: Data) async throws -> EthereumAddress {
-<<<<<<< HEAD
-        let contract = self.contract
-        self.transaction.callOnBlock = .latest
-        let result = try await contract.createReadOperation("getInterfaceImplementer", parameters: [addr, interfaceHash], extraData: Data() )!.callContractMethod()
-=======
-        let result = try await contract.createReadOperation("getInterfaceImplementer", parameters: [addr, interfaceHash] as [AnyObject], extraData: Data())!.callContractMethod()
->>>>>>> 496a9fd1
+        let result = try await contract.createReadOperation("getInterfaceImplementer", parameters: [addr, interfaceHash])!.callContractMethod()
+        
         guard let res = result["0"] as? EthereumAddress else {throw Web3Error.processingError(desc: "Failed to get result of expected type from the Ethereum node")}
         return res
     }
-
+    
     public func setInterfaceImplementer(from: EthereumAddress, addr: EthereumAddress, interfaceHash: Data, implementer: EthereumAddress) throws -> WriteOperation {
-<<<<<<< HEAD
-        let contract = self.contract
-
-        self.transaction.from = from
-
+        updateTransactionAndContract(from: from)
         let tx = contract.createWriteOperation("setInterfaceImplementer", parameters: [addr, interfaceHash, implementer])!
-=======
-        updateTransactionAndContract(from: from)
-        let tx = contract.createWriteOperation("setInterfaceImplementer", parameters: [addr, interfaceHash, implementer] as [AnyObject])!
->>>>>>> 496a9fd1
-        return tx
-    }
-
+        return tx
+    }
+    
     public func setManager(from: EthereumAddress, addr: EthereumAddress, newManager: EthereumAddress) throws -> WriteOperation {
-<<<<<<< HEAD
-        let contract = self.contract
-
-        self.transaction.from = from
-
+        updateTransactionAndContract(from: from)
         let tx = contract.createWriteOperation("setManager", parameters: [addr, newManager])!
-=======
-        updateTransactionAndContract(from: from)
-        let tx = contract.createWriteOperation("setManager", parameters: [addr, newManager] as [AnyObject])!
->>>>>>> 496a9fd1
-        return tx
-    }
-
+        return tx
+    }
+    
     public func interfaceHash(interfaceName: String) async throws -> Data {
-<<<<<<< HEAD
-        let contract = self.contract
-        self.transaction.callOnBlock = .latest
-        let result = try await contract.createReadOperation("interfaceHash", parameters: [interfaceName], extraData: Data() )!.callContractMethod()
-=======
-        let result = try await contract.createReadOperation("interfaceHash", parameters: [interfaceName] as [AnyObject], extraData: Data())!.callContractMethod()
->>>>>>> 496a9fd1
+        let result = try await contract.createReadOperation("interfaceHash", parameters: [interfaceName])!.callContractMethod()
+        
         guard let res = result["0"] as? Data else {throw Web3Error.processingError(desc: "Failed to get result of expected type from the Ethereum node")}
         return res
     }
-
+    
     public func updateERC165Cache(from: EthereumAddress, contract: EthereumAddress, interfaceId: [UInt8]) throws -> WriteOperation {
-<<<<<<< HEAD
-        let contract = self.contract
-
-        self.transaction.from = from
-
-        let tx = contract.createWriteOperation("updateERC165Cache", parameters: [contract, interfaceId])!
-=======
-        updateTransactionAndContract(from: from)
-        let tx = self.contract.createWriteOperation("updateERC165Cache", parameters: [contract, interfaceId] as [AnyObject])!
->>>>>>> 496a9fd1
-        return tx
-    }
-
+        updateTransactionAndContract(from: from)
+        let tx = self.contract.createWriteOperation("updateERC165Cache", parameters: [contract, interfaceId])!
+        return tx
+    }
+    
     public func supportsInterface(interfaceID: String) async throws -> Bool {
-<<<<<<< HEAD
-        let contract = self.contract
-        self.transaction.callOnBlock = .latest
-        let result = try await contract.createReadOperation("supportsInterface", parameters: [interfaceID], extraData: Data() )!.callContractMethod()
-=======
-        transaction.callOnBlock = .latest
-        let result = try await contract.createReadOperation("supportsInterface", parameters: [interfaceID] as [AnyObject], extraData: Data())!.callContractMethod()
->>>>>>> 496a9fd1
+        transaction.callOnBlock = .latest
+        let result = try await contract.createReadOperation("supportsInterface", parameters: [interfaceID])!.callContractMethod()
+        
         guard let res = result["0"] as? Bool else {throw Web3Error.processingError(desc: "Failed to get result of expected type from the Ethereum node")}
         return res
     }
-
+    
     public func authorize(from: EthereumAddress, operator user: EthereumAddress) throws -> WriteOperation {
-<<<<<<< HEAD
-        let contract = self.contract
-
-        self.transaction.from = from
-        self.transaction.callOnBlock = .latest
-
+        transaction.callOnBlock = .latest
+        updateTransactionAndContract(from: from)
         let tx = contract.createWriteOperation("authorizeOperator", parameters: [user])!
-=======
-        transaction.callOnBlock = .latest
-        updateTransactionAndContract(from: from)
-        let tx = contract.createWriteOperation("authorizeOperator", parameters: [user] as [AnyObject])!
->>>>>>> 496a9fd1
-        return tx
-    }
-
+        return tx
+    }
+    
     public func revoke(from: EthereumAddress, operator user: EthereumAddress) throws -> WriteOperation {
-<<<<<<< HEAD
-        let contract = self.contract
-
-        self.transaction.from = from
-        self.transaction.callOnBlock = .latest
-
+        transaction.callOnBlock = .latest
+        updateTransactionAndContract(from: from)
         let tx = contract.createWriteOperation("revokeOperator", parameters: [user])!
-=======
-        transaction.callOnBlock = .latest
-        updateTransactionAndContract(from: from)
-        let tx = contract.createWriteOperation("revokeOperator", parameters: [user] as [AnyObject])!
->>>>>>> 496a9fd1
-        return tx
-    }
-
+        return tx
+    }
+    
     public func isOperatorFor(operator user: EthereumAddress, tokenHolder: EthereumAddress) async throws -> Bool {
-<<<<<<< HEAD
-        let contract = self.contract
-        self.transaction.callOnBlock = .latest
-        let result = try await contract.createReadOperation("isOperatorFor", parameters: [user, tokenHolder], extraData: Data() )!.callContractMethod()
-=======
-        let result = try await contract.createReadOperation("isOperatorFor", parameters: [user, tokenHolder] as [AnyObject], extraData: Data())!.callContractMethod()
->>>>>>> 496a9fd1
+        let result = try await contract.createReadOperation("isOperatorFor", parameters: [user, tokenHolder])!.callContractMethod()
+        
         guard let res = result["0"] as? Bool else {throw Web3Error.processingError(desc: "Failed to get result of expected type from the Ethereum node")}
         return res
     }
-
+    
     public func send(from: EthereumAddress, to: EthereumAddress, amount: String, data: [UInt8]) async throws -> WriteOperation {
         transaction.callOnBlock = .latest
         updateTransactionAndContract(from: from)
@@ -584,19 +406,16 @@
         guard let dec = callResult["0"], let decTyped = dec as? BigUInt else {
             throw Web3Error.inputError(desc: "Contract may be not ERC20 compatible, can not get decimals")}
         decimals = decTyped
-
-        let intDecimals = Int(decimals)
-        guard let value = Utilities.parseToBigUInt(amount, decimals: intDecimals) else {
-            throw Web3Error.inputError(desc: "Can not parse inputted amount")
-        }
-<<<<<<< HEAD
+        
+        let intDecimals = Int(decimals)
+        guard let value = Utilities.parseToBigUInt(amount, decimals: intDecimals) else {
+            throw Web3Error.inputError(desc: "Can not parse inputted amount")
+        }
+        
         let tx = contract.createWriteOperation("send", parameters: [to, value, data])!
-=======
-        let tx = contract.createWriteOperation("send", parameters: [to, value, data] as [AnyObject])!
->>>>>>> 496a9fd1
-        return tx
-    }
-
+        return tx
+    }
+    
     public func operatorSend(from: EthereumAddress, to: EthereumAddress, originalOwner: EthereumAddress, amount: String, data: [UInt8], operatorData: [UInt8]) async throws -> WriteOperation {
         transaction.callOnBlock = .latest
         updateTransactionAndContract(from: from)
@@ -606,19 +425,16 @@
         guard let dec = callResult["0"], let decTyped = dec as? BigUInt else {
             throw Web3Error.inputError(desc: "Contract may be not ERC20 compatible, can not get decimals")}
         decimals = decTyped
-
-        let intDecimals = Int(decimals)
-        guard let value = Utilities.parseToBigUInt(amount, decimals: intDecimals) else {
-            throw Web3Error.inputError(desc: "Can not parse inputted amount")
-        }
-<<<<<<< HEAD
+        
+        let intDecimals = Int(decimals)
+        guard let value = Utilities.parseToBigUInt(amount, decimals: intDecimals) else {
+            throw Web3Error.inputError(desc: "Can not parse inputted amount")
+        }
+        
         let tx = contract.createWriteOperation("operatorSend", parameters: [originalOwner, to, value, data, operatorData])!
-=======
-        let tx = contract.createWriteOperation("operatorSend", parameters: [originalOwner, to, value, data, operatorData] as [AnyObject])!
->>>>>>> 496a9fd1
-        return tx
-    }
-
+        return tx
+    }
+    
     public func burn(from: EthereumAddress, amount: String, data: [UInt8]) async throws -> WriteOperation {
         transaction.callOnBlock = .latest
         updateTransactionAndContract(from: from)
@@ -628,19 +444,16 @@
         guard let dec = callResult["0"], let decTyped = dec as? BigUInt else {
             throw Web3Error.inputError(desc: "Contract may be not ERC20 compatible, can not get decimals")}
         decimals = decTyped
-
-        let intDecimals = Int(decimals)
-        guard let value = Utilities.parseToBigUInt(amount, decimals: intDecimals) else {
-            throw Web3Error.inputError(desc: "Can not parse inputted amount")
-        }
-<<<<<<< HEAD
+        
+        let intDecimals = Int(decimals)
+        guard let value = Utilities.parseToBigUInt(amount, decimals: intDecimals) else {
+            throw Web3Error.inputError(desc: "Can not parse inputted amount")
+        }
+        
         let tx = contract.createWriteOperation("burn", parameters: [value, data])!
-=======
-        let tx = contract.createWriteOperation("burn", parameters: [value, data] as [AnyObject])!
->>>>>>> 496a9fd1
-        return tx
-    }
-
+        return tx
+    }
+    
     public func operatorBurn(from: EthereumAddress, amount: String, originalOwner: EthereumAddress, data: [UInt8], operatorData: [UInt8]) async throws -> WriteOperation {
         transaction.callOnBlock = .latest
         updateTransactionAndContract(from: from)
@@ -650,39 +463,26 @@
         guard let dec = callResult["0"], let decTyped = dec as? BigUInt else {
             throw Web3Error.inputError(desc: "Contract may be not ERC20 compatible, can not get decimals")}
         decimals = decTyped
-
-        let intDecimals = Int(decimals)
-        guard let value = Utilities.parseToBigUInt(amount, decimals: intDecimals) else {
-            throw Web3Error.inputError(desc: "Can not parse inputted amount")
-        }
-<<<<<<< HEAD
+        
+        let intDecimals = Int(decimals)
+        guard let value = Utilities.parseToBigUInt(amount, decimals: intDecimals) else {
+            throw Web3Error.inputError(desc: "Can not parse inputted amount")
+        }
+        
         let tx = contract.createWriteOperation("burn", parameters: [originalOwner, value, data, operatorData])!
-=======
-        let tx = contract.createWriteOperation("burn", parameters: [originalOwner, value, data, operatorData] as [AnyObject])!
->>>>>>> 496a9fd1
-        return tx
-    }
-
+        return tx
+    }
+    
     public func getGranularity() async throws -> BigUInt {
-<<<<<<< HEAD
-        let contract = self.contract
-        self.transaction.callOnBlock = .latest
-        let result = try await contract.createReadOperation("granularity", parameters: [], extraData: Data() )!.callContractMethod()
-=======
-        let result = try await contract.createReadOperation("granularity", parameters: [] as [AnyObject], extraData: Data())!.callContractMethod()
->>>>>>> 496a9fd1
+        let result = try await contract.createReadOperation("granularity", parameters: [])!.callContractMethod()
+        
         guard let res = result["0"] as? BigUInt else {throw Web3Error.processingError(desc: "Failed to get result of expected type from the Ethereum node")}
         return res
     }
-
+    
     public func getDefaultOperators() async throws -> [EthereumAddress] {
-<<<<<<< HEAD
-        let contract = self.contract
-        self.transaction.callOnBlock = .latest
-        let result = try await contract.createReadOperation("defaultOperators", parameters: [], extraData: Data() )!.callContractMethod()
-=======
-        let result = try await contract.createReadOperation("defaultOperators", parameters: [] as [AnyObject], extraData: Data())!.callContractMethod()
->>>>>>> 496a9fd1
+        let result = try await contract.createReadOperation("defaultOperators", parameters: [])!.callContractMethod()
+        
         guard let res = result["0"] as? [EthereumAddress] else {throw Web3Error.processingError(desc: "Failed to get result of expected type from the Ethereum node")}
         return res
     }
@@ -691,11 +491,11 @@
 // MARK: - Private
 
 extension ERC1410 {
-
+    
     private func updateTransactionAndContract(from: EthereumAddress) {
         transaction.from = from
         transaction.to = address
         contract.transaction = transaction
     }
-
+    
 }