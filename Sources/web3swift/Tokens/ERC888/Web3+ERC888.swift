--- conflicted
+++ resolved
@@ -39,13 +39,8 @@
     }
 
     public func getBalance(account: EthereumAddress) async throws -> BigUInt {
-<<<<<<< HEAD
-        let contract = self.contract
-        self.transaction.callOnBlock = .latest
-        let result = try await contract.createReadOperation("balanceOf", parameters: [account], extraData: Data() )!.callContractMethod()
-=======
-        let result = try await contract.createReadOperation("balanceOf", parameters: [account] as [AnyObject], extraData: Data())!.callContractMethod()
->>>>>>> 496a9fd1
+        let result = try await contract.createReadOperation("balanceOf", parameters: [account])!.callContractMethod()
+
         guard let res = result["0"] as? BigUInt else {throw Web3Error.processingError(desc: "Failed to get result of expected type from the Ethereum node")}
         return res
     }
@@ -65,11 +60,7 @@
         guard let value = Utilities.parseToBigUInt(amount, decimals: intDecimals) else {
             throw Web3Error.inputError(desc: "Can not parse inputted amount")
         }
-<<<<<<< HEAD
         let tx = contract.createWriteOperation("transfer", parameters: [to, value])!
-=======
-        let tx = contract.createWriteOperation("transfer", parameters: [to, value] as [AnyObject])!
->>>>>>> 496a9fd1
         return tx
     }
 
