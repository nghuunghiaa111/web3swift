//
//  Web3+ERC1643.swift
//
//  Created by Anton Grigorev on 19/12/2018.
//  Copyright © 2018 The Matter Inc. All rights reserved.
//

import Foundation
import BigInt
import Web3Core

// Document Management Standard
protocol IERC1643: IERC20 {

    // Document Management
    func getDocument(name: Data) async throws -> (String, Data)
    func setDocument(from: EthereumAddress, name: Data, uri: String, documentHash: Data) async throws -> WriteOperation
    func removeDocument(from: EthereumAddress, name: Data) async throws -> WriteOperation
    func getAllDocuments() async throws -> [Data]

}

// FIXME: Rewrite this to CodableTransaction
public class ERC1643: IERC1643, ERC20BaseProperties {
    public private(set) var basePropertiesProvider: ERC20BasePropertiesProvider
    public var transaction: CodableTransaction
    public var web3: Web3
    public var provider: Web3Provider
    public var address: EthereumAddress
    public var abi: String

    public let contract: Web3.Contract

    public init(web3: Web3, provider: Web3Provider, address: EthereumAddress, abi: String = Web3.Utils.erc1643ABI, transaction: CodableTransaction = .emptyTransaction) {
        self.web3 = web3
        self.provider = provider
        self.address = address
        self.transaction = transaction
        self.transaction.to = address
        self.abi = abi
        // TODO: Make `init` and `web3.contract.init` throwing. Forced because this should fail if ABI is wrongly configured
        contract = web3.contract(abi, at: address)!
        basePropertiesProvider = ERC20BasePropertiesProvider(contract: contract)
    }

    public func getBalance(account: EthereumAddress) async throws -> BigUInt {
<<<<<<< HEAD
        let contract = self.contract
        self.transaction.callOnBlock = .latest
        let result = try await contract.createReadOperation("balanceOf", parameters: [account], extraData: Data() )!.callContractMethod()
=======
        let result = try await contract.createReadOperation("balanceOf", parameters: [account] as [AnyObject], extraData: Data())!.callContractMethod()
>>>>>>> 496a9fd1
        guard let res = result["0"] as? BigUInt else {throw Web3Error.processingError(desc: "Failed to get result of expected type from the Ethereum node")}
        return res
    }

    public func getAllowance(originalOwner: EthereumAddress, delegate: EthereumAddress) async throws -> BigUInt {
<<<<<<< HEAD
        let contract = self.contract
        self.transaction.callOnBlock = .latest
        let result = try await contract.createReadOperation("allowance", parameters: [originalOwner, delegate], extraData: Data() )!.callContractMethod()
=======
        let result = try await contract.createReadOperation("allowance", parameters: [originalOwner, delegate] as [AnyObject], extraData: Data())!.callContractMethod()
>>>>>>> 496a9fd1
        guard let res = result["0"] as? BigUInt else {throw Web3Error.processingError(desc: "Failed to get result of expected type from the Ethereum node")}
        return res
    }

    public func transfer(from: EthereumAddress, to: EthereumAddress, amount: String) async throws -> WriteOperation {
        transaction.callOnBlock = .latest
        updateTransactionAndContract(from: from)
        // get the decimals manually
        let callResult = try await contract.createReadOperation("decimals" )!.callContractMethod()
        var decimals = BigUInt(0)
        guard let dec = callResult["0"], let decTyped = dec as? BigUInt else {
            throw Web3Error.inputError(desc: "Contract may be not ERC20 compatible, can not get decimals")}
        decimals = decTyped

        let intDecimals = Int(decimals)
        guard let value = Utilities.parseToBigUInt(amount, decimals: intDecimals) else {
            throw Web3Error.inputError(desc: "Can not parse inputted amount")
        }
<<<<<<< HEAD
        let tx = contract.createWriteOperation("transfer", parameters: [to, value])!
=======
        let tx = contract.createWriteOperation("transfer", parameters: [to, value] as [AnyObject])!
>>>>>>> 496a9fd1
        return tx
    }

    public func transferFrom(from: EthereumAddress, to: EthereumAddress, originalOwner: EthereumAddress, amount: String) async throws -> WriteOperation {
        transaction.callOnBlock = .latest
        updateTransactionAndContract(from: from)
        // get the decimals manually
        let callResult = try await contract.createReadOperation("decimals" )!.callContractMethod()
        var decimals = BigUInt(0)
        guard let dec = callResult["0"], let decTyped = dec as? BigUInt else {
            throw Web3Error.inputError(desc: "Contract may be not ERC20 compatible, can not get decimals")}
        decimals = decTyped

        let intDecimals = Int(decimals)
        guard let value = Utilities.parseToBigUInt(amount, decimals: intDecimals) else {
            throw Web3Error.inputError(desc: "Can not parse inputted amount")
        }

<<<<<<< HEAD
        let tx = contract.createWriteOperation("transferFrom", parameters: [originalOwner, to, value])!
=======
        let tx = contract.createWriteOperation("transferFrom", parameters: [originalOwner, to, value] as [AnyObject])!
>>>>>>> 496a9fd1
        return tx
    }

    public func setAllowance(from: EthereumAddress, to: EthereumAddress, newAmount: String) async throws -> WriteOperation {
        transaction.callOnBlock = .latest
        updateTransactionAndContract(from: from)
        // get the decimals manually
        let callResult = try await contract.createReadOperation("decimals" )!.callContractMethod()
        var decimals = BigUInt(0)
        guard let dec = callResult["0"], let decTyped = dec as? BigUInt else {
            throw Web3Error.inputError(desc: "Contract may be not ERC20 compatible, can not get decimals")}
        decimals = decTyped

        let intDecimals = Int(decimals)
        guard let value = Utilities.parseToBigUInt(newAmount, decimals: intDecimals) else {
            throw Web3Error.inputError(desc: "Can not parse inputted amount")
        }

<<<<<<< HEAD
        let tx = contract.createWriteOperation("setAllowance", parameters: [to, value])!
=======
        let tx = contract.createWriteOperation("setAllowance", parameters: [to, value] as [AnyObject])!
>>>>>>> 496a9fd1
        return tx
    }

    public func totalSupply() async throws -> BigUInt {
<<<<<<< HEAD
        let contract = self.contract
        self.transaction.callOnBlock = .latest
        let result = try await contract.createReadOperation("totalSupply", parameters: [Any](), extraData: Data() )!.callContractMethod()
=======
        let result = try await contract.createReadOperation("totalSupply", parameters: [AnyObject](), extraData: Data())!.callContractMethod()
>>>>>>> 496a9fd1
        guard let res = result["0"] as? BigUInt else {throw Web3Error.processingError(desc: "Failed to get result of expected type from the Ethereum node")}
        return res
    }

    public func approve(from: EthereumAddress, spender: EthereumAddress, amount: String) async throws -> WriteOperation {
        transaction.callOnBlock = .latest
        updateTransactionAndContract(from: from)
        // get the decimals manually
        let callResult = try await contract.createReadOperation("decimals" )!.callContractMethod()
        var decimals = BigUInt(0)
        guard let dec = callResult["0"], let decTyped = dec as? BigUInt else {
            throw Web3Error.inputError(desc: "Contract may be not ERC20 compatible, can not get decimals")}
        decimals = decTyped

        let intDecimals = Int(decimals)
        guard let value = Utilities.parseToBigUInt(amount, decimals: intDecimals) else {
            throw Web3Error.inputError(desc: "Can not parse inputted amount")
        }

<<<<<<< HEAD
        let tx = contract.createWriteOperation("approve", parameters: [spender, value])!
=======
        let tx = contract.createWriteOperation("approve", parameters: [spender, value] as [AnyObject])!
>>>>>>> 496a9fd1
        return tx
    }

    // ERC1643 methods
    public func getDocument(name: Data) async throws -> (String, Data) {
<<<<<<< HEAD
        let contract = self.contract
        self.transaction.callOnBlock = .latest
        let result = try await contract.createReadOperation("getDocument", parameters: [name], extraData: Data() )!.callContractMethod()
=======
        let result = try await contract.createReadOperation("getDocument", parameters: [name] as [AnyObject], extraData: Data())!.callContractMethod()
>>>>>>> 496a9fd1
        guard let res = result["0"] as? (String, Data) else {throw Web3Error.processingError(desc: "Failed to get result of expected type from the Ethereum node")}
        return res
    }

    public func setDocument(from: EthereumAddress, name: Data, uri: String, documentHash: Data) throws -> WriteOperation {
<<<<<<< HEAD
        let contract = self.contract

        self.transaction.from = from
        self.transaction.to = self.address

        let tx = contract.createWriteOperation("setDocument", parameters: [name, uri, documentHash])!
=======
        updateTransactionAndContract(from: from)
        let tx = contract.createWriteOperation("setDocument", parameters: [name, uri, documentHash] as [AnyObject])!
>>>>>>> 496a9fd1
        return tx
    }

    public func removeDocument(from: EthereumAddress, name: Data) throws -> WriteOperation {
<<<<<<< HEAD
        let contract = self.contract

        self.transaction.from = from
        self.transaction.to = self.address

        let tx = contract.createWriteOperation("removeDocument", parameters: [name])!
=======
        updateTransactionAndContract(from: from)
        let tx = contract.createWriteOperation("removeDocument", parameters: [name] as [AnyObject])!
>>>>>>> 496a9fd1
        return tx
    }

    public func getAllDocuments() async throws -> [Data] {
<<<<<<< HEAD
        let contract = self.contract
        self.transaction.callOnBlock = .latest
        let result = try await contract.createReadOperation("getAllDocuments", parameters: [], extraData: Data() )!.callContractMethod()
=======
        let result = try await contract.createReadOperation("getAllDocuments", parameters: [] as [AnyObject], extraData: Data())!.callContractMethod()
>>>>>>> 496a9fd1
        guard let res = result["0"] as? [Data] else {throw Web3Error.processingError(desc: "Failed to get result of expected type from the Ethereum node")}
        return res
    }
}

// MARK: - Private

extension ERC1643 {

    private func updateTransactionAndContract(from: EthereumAddress) {
        transaction.from = from
        transaction.to = address
        contract.transaction = transaction
    }

}
<|MERGE_RESOLUTION|>--- conflicted
+++ resolved
@@ -11,13 +11,13 @@
 
 // Document Management Standard
 protocol IERC1643: IERC20 {
-
+    
     // Document Management
     func getDocument(name: Data) async throws -> (String, Data)
     func setDocument(from: EthereumAddress, name: Data, uri: String, documentHash: Data) async throws -> WriteOperation
     func removeDocument(from: EthereumAddress, name: Data) async throws -> WriteOperation
     func getAllDocuments() async throws -> [Data]
-
+    
 }
 
 // FIXME: Rewrite this to CodableTransaction
@@ -28,9 +28,9 @@
     public var provider: Web3Provider
     public var address: EthereumAddress
     public var abi: String
-
+    
     public let contract: Web3.Contract
-
+    
     public init(web3: Web3, provider: Web3Provider, address: EthereumAddress, abi: String = Web3.Utils.erc1643ABI, transaction: CodableTransaction = .emptyTransaction) {
         self.web3 = web3
         self.provider = provider
@@ -42,31 +42,21 @@
         contract = web3.contract(abi, at: address)!
         basePropertiesProvider = ERC20BasePropertiesProvider(contract: contract)
     }
-
+    
     public func getBalance(account: EthereumAddress) async throws -> BigUInt {
-<<<<<<< HEAD
-        let contract = self.contract
-        self.transaction.callOnBlock = .latest
-        let result = try await contract.createReadOperation("balanceOf", parameters: [account], extraData: Data() )!.callContractMethod()
-=======
-        let result = try await contract.createReadOperation("balanceOf", parameters: [account] as [AnyObject], extraData: Data())!.callContractMethod()
->>>>>>> 496a9fd1
+        let result = try await contract.createReadOperation("balanceOf", parameters: [account])!.callContractMethod()
+        
         guard let res = result["0"] as? BigUInt else {throw Web3Error.processingError(desc: "Failed to get result of expected type from the Ethereum node")}
         return res
     }
-
+    
     public func getAllowance(originalOwner: EthereumAddress, delegate: EthereumAddress) async throws -> BigUInt {
-<<<<<<< HEAD
-        let contract = self.contract
-        self.transaction.callOnBlock = .latest
-        let result = try await contract.createReadOperation("allowance", parameters: [originalOwner, delegate], extraData: Data() )!.callContractMethod()
-=======
-        let result = try await contract.createReadOperation("allowance", parameters: [originalOwner, delegate] as [AnyObject], extraData: Data())!.callContractMethod()
->>>>>>> 496a9fd1
+        let result = try await contract.createReadOperation("allowance", parameters: [originalOwner, delegate])!.callContractMethod()
+        
         guard let res = result["0"] as? BigUInt else {throw Web3Error.processingError(desc: "Failed to get result of expected type from the Ethereum node")}
         return res
     }
-
+    
     public func transfer(from: EthereumAddress, to: EthereumAddress, amount: String) async throws -> WriteOperation {
         transaction.callOnBlock = .latest
         updateTransactionAndContract(from: from)
@@ -76,19 +66,16 @@
         guard let dec = callResult["0"], let decTyped = dec as? BigUInt else {
             throw Web3Error.inputError(desc: "Contract may be not ERC20 compatible, can not get decimals")}
         decimals = decTyped
-
+        
         let intDecimals = Int(decimals)
         guard let value = Utilities.parseToBigUInt(amount, decimals: intDecimals) else {
             throw Web3Error.inputError(desc: "Can not parse inputted amount")
         }
-<<<<<<< HEAD
+        
         let tx = contract.createWriteOperation("transfer", parameters: [to, value])!
-=======
-        let tx = contract.createWriteOperation("transfer", parameters: [to, value] as [AnyObject])!
->>>>>>> 496a9fd1
         return tx
     }
-
+    
     public func transferFrom(from: EthereumAddress, to: EthereumAddress, originalOwner: EthereumAddress, amount: String) async throws -> WriteOperation {
         transaction.callOnBlock = .latest
         updateTransactionAndContract(from: from)
@@ -98,20 +85,16 @@
         guard let dec = callResult["0"], let decTyped = dec as? BigUInt else {
             throw Web3Error.inputError(desc: "Contract may be not ERC20 compatible, can not get decimals")}
         decimals = decTyped
-
+        
         let intDecimals = Int(decimals)
         guard let value = Utilities.parseToBigUInt(amount, decimals: intDecimals) else {
             throw Web3Error.inputError(desc: "Can not parse inputted amount")
         }
-
-<<<<<<< HEAD
+        
         let tx = contract.createWriteOperation("transferFrom", parameters: [originalOwner, to, value])!
-=======
-        let tx = contract.createWriteOperation("transferFrom", parameters: [originalOwner, to, value] as [AnyObject])!
->>>>>>> 496a9fd1
         return tx
     }
-
+    
     public func setAllowance(from: EthereumAddress, to: EthereumAddress, newAmount: String) async throws -> WriteOperation {
         transaction.callOnBlock = .latest
         updateTransactionAndContract(from: from)
@@ -121,32 +104,23 @@
         guard let dec = callResult["0"], let decTyped = dec as? BigUInt else {
             throw Web3Error.inputError(desc: "Contract may be not ERC20 compatible, can not get decimals")}
         decimals = decTyped
-
+        
         let intDecimals = Int(decimals)
         guard let value = Utilities.parseToBigUInt(newAmount, decimals: intDecimals) else {
             throw Web3Error.inputError(desc: "Can not parse inputted amount")
         }
-
-<<<<<<< HEAD
+        
         let tx = contract.createWriteOperation("setAllowance", parameters: [to, value])!
-=======
-        let tx = contract.createWriteOperation("setAllowance", parameters: [to, value] as [AnyObject])!
->>>>>>> 496a9fd1
         return tx
     }
-
+    
     public func totalSupply() async throws -> BigUInt {
-<<<<<<< HEAD
-        let contract = self.contract
-        self.transaction.callOnBlock = .latest
-        let result = try await contract.createReadOperation("totalSupply", parameters: [Any](), extraData: Data() )!.callContractMethod()
-=======
-        let result = try await contract.createReadOperation("totalSupply", parameters: [AnyObject](), extraData: Data())!.callContractMethod()
->>>>>>> 496a9fd1
+        let result = try await contract.createReadOperation("totalSupply")!.callContractMethod()
+        
         guard let res = result["0"] as? BigUInt else {throw Web3Error.processingError(desc: "Failed to get result of expected type from the Ethereum node")}
         return res
     }
-
+    
     public func approve(from: EthereumAddress, spender: EthereumAddress, amount: String) async throws -> WriteOperation {
         transaction.callOnBlock = .latest
         updateTransactionAndContract(from: from)
@@ -156,71 +130,39 @@
         guard let dec = callResult["0"], let decTyped = dec as? BigUInt else {
             throw Web3Error.inputError(desc: "Contract may be not ERC20 compatible, can not get decimals")}
         decimals = decTyped
-
+        
         let intDecimals = Int(decimals)
         guard let value = Utilities.parseToBigUInt(amount, decimals: intDecimals) else {
             throw Web3Error.inputError(desc: "Can not parse inputted amount")
         }
-
-<<<<<<< HEAD
+        
         let tx = contract.createWriteOperation("approve", parameters: [spender, value])!
-=======
-        let tx = contract.createWriteOperation("approve", parameters: [spender, value] as [AnyObject])!
->>>>>>> 496a9fd1
         return tx
     }
-
+    
     // ERC1643 methods
     public func getDocument(name: Data) async throws -> (String, Data) {
-<<<<<<< HEAD
-        let contract = self.contract
-        self.transaction.callOnBlock = .latest
-        let result = try await contract.createReadOperation("getDocument", parameters: [name], extraData: Data() )!.callContractMethod()
-=======
-        let result = try await contract.createReadOperation("getDocument", parameters: [name] as [AnyObject], extraData: Data())!.callContractMethod()
->>>>>>> 496a9fd1
+        let result = try await contract.createReadOperation("getDocument", parameters: [name])!.callContractMethod()
+        
         guard let res = result["0"] as? (String, Data) else {throw Web3Error.processingError(desc: "Failed to get result of expected type from the Ethereum node")}
         return res
     }
-
+    
     public func setDocument(from: EthereumAddress, name: Data, uri: String, documentHash: Data) throws -> WriteOperation {
-<<<<<<< HEAD
-        let contract = self.contract
-
-        self.transaction.from = from
-        self.transaction.to = self.address
-
+        updateTransactionAndContract(from: from)
         let tx = contract.createWriteOperation("setDocument", parameters: [name, uri, documentHash])!
-=======
-        updateTransactionAndContract(from: from)
-        let tx = contract.createWriteOperation("setDocument", parameters: [name, uri, documentHash] as [AnyObject])!
->>>>>>> 496a9fd1
         return tx
     }
-
+    
     public func removeDocument(from: EthereumAddress, name: Data) throws -> WriteOperation {
-<<<<<<< HEAD
-        let contract = self.contract
-
-        self.transaction.from = from
-        self.transaction.to = self.address
-
+        updateTransactionAndContract(from: from)
         let tx = contract.createWriteOperation("removeDocument", parameters: [name])!
-=======
-        updateTransactionAndContract(from: from)
-        let tx = contract.createWriteOperation("removeDocument", parameters: [name] as [AnyObject])!
->>>>>>> 496a9fd1
         return tx
     }
-
+    
     public func getAllDocuments() async throws -> [Data] {
-<<<<<<< HEAD
-        let contract = self.contract
-        self.transaction.callOnBlock = .latest
-        let result = try await contract.createReadOperation("getAllDocuments", parameters: [], extraData: Data() )!.callContractMethod()
-=======
-        let result = try await contract.createReadOperation("getAllDocuments", parameters: [] as [AnyObject], extraData: Data())!.callContractMethod()
->>>>>>> 496a9fd1
+        let result = try await contract.createReadOperation("getAllDocuments", parameters: [])!.callContractMethod()
+        
         guard let res = result["0"] as? [Data] else {throw Web3Error.processingError(desc: "Failed to get result of expected type from the Ethereum node")}
         return res
     }
@@ -229,11 +171,11 @@
 // MARK: - Private
 
 extension ERC1643 {
-
+    
     private func updateTransactionAndContract(from: EthereumAddress) {
         transaction.from = from
         transaction.to = address
         contract.transaction = transaction
     }
-
+    
 }
