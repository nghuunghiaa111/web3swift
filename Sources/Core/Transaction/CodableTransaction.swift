//
//  Created by Alex Vlasov.
//  Copyright © 2018 Alex Vlasov. All rights reserved.
//
//  Additions for new transaction types by Mark Loit 2022

import Foundation
import BigInt

/// Structure capable of carying the parameters for any transaction type.
/// While most fields in this struct are optional, they are not necessarily
/// optional for the type of transaction they apply to.
public struct CodableTransaction {
    /// internal acccess only. The transaction envelope object itself that contains all the transaction data
    /// and type specific implementation
    internal var envelope: AbstractEnvelope

    /// storage container for additional metadata returned by the node
    /// when a transaction is decoded form a JSON stream
    public var meta: TransactionMetadata?

    // MARK: - Properties that always sends to a Node

    /// the address of the sender of the transaction recovered from the signature
    public var sender: EthereumAddress? {
        guard let publicKey = self.recoverPublicKey() else { return nil }
        return Utilities.publicToAddress(publicKey)
    }

    public var from: EthereumAddress?

    /// the destination, or contract, address for the transaction
    public var to: EthereumAddress {
        get { return envelope.to }
        set { envelope.to = newValue }
    }

    /// signifies the transaction type that this payload is for
    /// indicates what fields should be populated.
    /// this should always be set to give an idea of what other fields to expect
    public var type: TransactionType { return envelope.type }

    /// the chainId that transaction is targeted for
    /// should be set for all types, except some Legacy transactions (Pre EIP-155)
    /// will not have this set
    public var chainID: BigUInt? {
        get { return envelope.chainID }
        set { envelope.chainID = newValue }
    }

    /// the native value of the transaction
    public var value: BigUInt {
        get { return envelope.value }
        set { envelope.value = newValue }
    }

    public var data: Data  {
        get { return envelope.data }
        set { envelope.data = newValue }
    }

    // MARK: - Properties transaction type related either sends to a node if exist

    /// the nonce for the transaction
    public var nonce: BigUInt {
        get { return envelope.nonce }
        set { envelope.nonce = newValue }
    }

    /// the max number of gas units allowed to process this transaction
    public var gasLimit: BigUInt {
        get { return envelope.gasLimit }
        set { return envelope.gasLimit = newValue }
    }

    /// the price per gas unit for the tranaction (Legacy and EIP-2930 only)
    public var gasPrice: BigUInt? {
        get { return envelope.gasPrice }
        set { return envelope.gasPrice = newValue }
    }

    /// the max base fee per gas unit (EIP-1559 only)
    /// this value must be >= baseFee + maxPriorityFeePerGas
    public var maxFeePerGas: BigUInt? {
        get { return envelope.maxFeePerGas }
        set { return envelope.maxFeePerGas = newValue }
    }

    /// the maximum tip to pay the miner (EIP-1559 only)
    public var maxPriorityFeePerGas: BigUInt? {
        get { return envelope.maxPriorityFeePerGas }
        set { return envelope.maxPriorityFeePerGas = newValue }
    }

    public var callOnBlock: BlockNumber?

    /// access list for contract execution (EIP-2930 and EIP-1559 only)
    public var accessList: [AccessListEntry]?

    // MARK: - Properties to contract encode/sign data only

    // signature data is read-only
    /// signature v component (read only)
    public var v: BigUInt { return envelope.v }
    /// signature r component (read only)
    public var r: BigUInt { return envelope.r }
    /// signature s component (read only)
    public var s: BigUInt { return envelope.s }

    /// the transaction hash
    public var hash: Data? {
        guard let encoded: Data = self.envelope.encode(for: .transaction) else { return nil }
        let hash = encoded.sha3(.keccak256)
        return hash
    }

    private init() { preconditionFailure("Memberwise not supported") } // disable the memberwise initializer

    /// - Returns: a hash of the transaction suitable for signing
    public func hashForSignature() -> Data? {
        guard let encoded = self.envelope.encode(for: .signature) else { return nil }
        let hash = encoded.sha3(.keccak256)
        return hash
    }

    /// - Returns: the public key decoded from the signature data
    public func recoverPublicKey() -> Data? {
        guard let sigData = envelope.getUnmarshalledSignatureData() else { return nil }
        guard let vData = BigUInt(sigData.v).serialize().setLengthLeft(1) else { return nil }
        let rData = sigData.r
        let sData = sigData.s

        guard let signatureData = SECP256K1.marshalSignature(v: vData, r: rData, s: sData) else { return nil }
        guard let hash = hashForSignature() else { return nil }

        guard let publicKey = SECP256K1.recoverPublicKey(hash: hash, signature: signatureData) else { return nil }
        return publicKey
    }

    /// Signs the transaction
    ///
    /// This method signs transaction iteself and not related to contract call data signing.
    /// - Parameters:
    ///   - privateKey: the private key to use for signing
    ///   - useExtraEntropy: boolean whether to use extra entropy when signing (default false)
    public mutating func sign(privateKey: Data, useExtraEntropy: Bool = false) throws {
        for _ in 0..<1024 {
            let result = self.attemptSignature(privateKey: privateKey, useExtraEntropy: useExtraEntropy)
            if result { return }
        }
        throw AbstractKeystoreError.invalidAccountError
    }

    // actual signing algorithm implementation
    private mutating func attemptSignature(privateKey: Data, useExtraEntropy: Bool = false) -> Bool {
        guard let hash = self.hashForSignature() else { return false }
        let signature = SECP256K1.signForRecovery(hash: hash, privateKey: privateKey, useExtraEntropy: useExtraEntropy)
        guard let serializedSignature = signature.serializedSignature else { return false }
        guard let unmarshalledSignature = SECP256K1.unmarshalSignature(signatureData: serializedSignature) else { return false }
        guard let originalPublicKey = SECP256K1.privateToPublic(privateKey: privateKey) else { return false }
        self.envelope.setUnmarshalledSignatureData(unmarshalledSignature)
        let recoveredPublicKey = self.recoverPublicKey()
        if !(originalPublicKey.constantTimeComparisonTo(recoveredPublicKey)) { return false }
        return true
    }

    /// clears the signature data
    public mutating func unsign() {
        self.envelope.clearSignatureData()
    }

    /// Create a new CodableTransaction from a raw stream of bytes from the blockchain
    public init?(rawValue: Data) {
        guard let env = EnvelopeFactory.createEnvelope(rawValue: rawValue) else { return nil }
        self.envelope = env
        noncePolicy = .latest
        gasLimitPolicy = .automatic
        gasPricePolicy = .automatic
        maxFeePerGasPolicy = .automatic
        maxPriorityFeePerGasPolicy = .automatic
    }

    /// - Returns: a raw bytestream of the transaction, encoded according to the transactionType
    public func encode(for type: EncodeType = .transaction) -> Data? {
        return self.envelope.encode(for: type)
    }

    public static var emptyTransaction = CodableTransaction(to: EthereumAddress.contractDeploymentAddress())
}

extension CodableTransaction: Codable {
    enum CodingKeys: String, CodingKey {
        case type
        case from
        case to
        case nonce
        case chainID
        case value
        case data
        case gasLimit = "gas"
        case gasPrice
        case maxFeePerGas
        case maxPriorityFeePerGas
        case accessList
    }

    /// initializer required to support the Decodable protocol
    /// - Parameter decoder: the decoder stream for the input data
    public init(from decoder: Decoder) throws {
        guard let env = try EnvelopeFactory.createEnvelope(from: decoder) else { throw Web3Error.dataError }
        self.envelope = env
        noncePolicy = .latest
        gasLimitPolicy = .automatic
        gasPricePolicy = .automatic
        maxFeePerGasPolicy = .automatic
        maxPriorityFeePerGasPolicy = .automatic

        // capture any metadata that might be present
        self.meta = try TransactionMetadata(from: decoder)
    }

    public func encode(to encoder: Encoder) throws {
        // FIXME: There's a huge mess here, please take a look here at code review if any.
        var containier = encoder.container(keyedBy: CodingKeys.self)
        try containier.encode(nonce.hexString, forKey: .nonce)
        try containier.encode(data.toHexString().addHexPrefix(), forKey: .data)
        try containier.encode(value.hexString, forKey: .value)

        // Encoding only fields with value.
        // TODO: Rewrite me somehow better.
        if type != .legacy {
            try containier.encode(type.rawValue.hexString, forKey: .type)
            if let chainID = chainID, !chainID.isZero {
                try containier.encode(chainID.hexString, forKey: .chainID)
            }
        }
        if let accessList = accessList, !accessList.isEmpty {
            try containier.encode(accessList, forKey: .accessList)
        }

        if !gasLimit.isZero {
            try containier.encode(gasLimit.hexString, forKey: .gasLimit)
        }

        if let gasPrice = gasPrice, !gasPrice.isZero {
            try containier.encode(gasPrice.hexString, forKey: .gasPrice)
        }

        if let maxFeePerGas = maxFeePerGas, !maxFeePerGas.isZero {
            try containier.encode(maxFeePerGas.hexString, forKey: .maxFeePerGas)
        }

        if let maxPriorityFeePerGas = maxPriorityFeePerGas, !maxPriorityFeePerGas.isZero {
            try containier.encode(maxPriorityFeePerGas.hexString, forKey: .maxPriorityFeePerGas)
        }

        // Don't encode empty address
        if !to.address.elementsEqual("0x") {
            try containier.encode(to, forKey: .to)
        }

        if let from = from {
            try containier.encode(from, forKey: .from)
        }
    }

}

extension CodableTransaction: CustomStringConvertible {
    /// required by CustomString convertable
    /// returns a string description for the transaction and its data
    public var description: String {
        var toReturn = ""
        toReturn += "Transaction" + "\n"
        toReturn += String(describing: self.envelope)
        toReturn += "from: " + String(describing: self.sender?.address)  + "\n"
        toReturn += "hash: " + String(describing: self.hash?.toHexString().addHexPrefix()) + "\n"
        return toReturn
    }
}

extension CodableTransaction {
    // the kitchen sink init: can produce a transaction of any type
    /// Universal initializer to create a new CodableTransaction object
    /// - Parameters:
    ///   - type: TransactionType enum for selecting the type of transaction to create (default is .legacy)
    ///   - to: EthereumAddress of the destination for this transaction (required)
    ///   - nonce: nonce for this transaction (default 0)
    ///   - chainID: chainId the transaction belongs to (default: type specific)
    ///   - value: Native value for the transaction (default 0)
    ///   - data: Payload data for the transaction (default 0 bytes)
    ///   - v: signature v parameter (default 1) - will get set properly once signed
    ///   - r: signature r parameter (default 0) - will get set properly once signed
    ///   - s: signature s parameter (default 0) - will get set properly once signed
    ///   - parameters: EthereumParameters object containing additional parametrs for the transaction like gas
    public init(type: TransactionType? = nil, to: EthereumAddress, nonce: BigUInt = 0,
                chainID: BigUInt = 0, value: BigUInt = 0, data: Data = Data(),
                gasLimit: BigUInt = 0, maxFeePerGas: BigUInt? = nil, maxPriorityFeePerGas: BigUInt? = nil, gasPrice: BigUInt? = nil,
                accessList: [AccessListEntry]? = nil, v: BigUInt = 1, r: BigUInt = 0, s: BigUInt = 0) {
        self.accessList = accessList
<<<<<<< HEAD
        gasLimitPolicy = .automatic
        noncePolicy = .pending
        gasPricePolicy = .automatic
        maxFeePerGasPolicy = .automatic
        maxPriorityFeePerGasPolicy = .automatic
        callOnBlock = .latest

        envelope = EnvelopeFactory.createEnvelope(type: type, to: to, nonce: nonce, chainID: chainID, value: value, data: data, gasLimit: gasLimit, maxFeePerGas: maxFeePerGas, maxPriorityFeePerGas: maxPriorityFeePerGas, gasPrice: gasPrice, accessList: accessList, v: v, r: r, s: s)
=======
        self.callOnBlock = .latest

        self.envelope = EnvelopeFactory.createEnvelope(type: type, to: to, nonce: nonce, chainID: chainID, value: value, data: data, gasLimit: gasLimit, maxFeePerGas: maxFeePerGas, maxPriorityFeePerGas: maxPriorityFeePerGas, gasPrice: gasPrice, accessList: accessList, v: v, r: r, s: s)
>>>>>>> de151ef2
    }
}

extension CodableTransaction: APIRequestParameterType { }<|MERGE_RESOLUTION|>--- conflicted
+++ resolved
@@ -173,11 +173,6 @@
     public init?(rawValue: Data) {
         guard let env = EnvelopeFactory.createEnvelope(rawValue: rawValue) else { return nil }
         self.envelope = env
-        noncePolicy = .latest
-        gasLimitPolicy = .automatic
-        gasPricePolicy = .automatic
-        maxFeePerGasPolicy = .automatic
-        maxPriorityFeePerGasPolicy = .automatic
     }
 
     /// - Returns: a raw bytestream of the transaction, encoded according to the transactionType
@@ -209,11 +204,6 @@
     public init(from decoder: Decoder) throws {
         guard let env = try EnvelopeFactory.createEnvelope(from: decoder) else { throw Web3Error.dataError }
         self.envelope = env
-        noncePolicy = .latest
-        gasLimitPolicy = .automatic
-        gasPricePolicy = .automatic
-        maxFeePerGasPolicy = .automatic
-        maxPriorityFeePerGasPolicy = .automatic
 
         // capture any metadata that might be present
         self.meta = try TransactionMetadata(from: decoder)
@@ -297,21 +287,11 @@
                 chainID: BigUInt = 0, value: BigUInt = 0, data: Data = Data(),
                 gasLimit: BigUInt = 0, maxFeePerGas: BigUInt? = nil, maxPriorityFeePerGas: BigUInt? = nil, gasPrice: BigUInt? = nil,
                 accessList: [AccessListEntry]? = nil, v: BigUInt = 1, r: BigUInt = 0, s: BigUInt = 0) {
+        // TODO: accessList must be returned from envelope and not stored as a separate variable in CodableTransaction
         self.accessList = accessList
-<<<<<<< HEAD
-        gasLimitPolicy = .automatic
-        noncePolicy = .pending
-        gasPricePolicy = .automatic
-        maxFeePerGasPolicy = .automatic
-        maxPriorityFeePerGasPolicy = .automatic
         callOnBlock = .latest
 
         envelope = EnvelopeFactory.createEnvelope(type: type, to: to, nonce: nonce, chainID: chainID, value: value, data: data, gasLimit: gasLimit, maxFeePerGas: maxFeePerGas, maxPriorityFeePerGas: maxPriorityFeePerGas, gasPrice: gasPrice, accessList: accessList, v: v, r: r, s: s)
-=======
-        self.callOnBlock = .latest
-
-        self.envelope = EnvelopeFactory.createEnvelope(type: type, to: to, nonce: nonce, chainID: chainID, value: value, data: data, gasLimit: gasLimit, maxFeePerGas: maxFeePerGas, maxPriorityFeePerGas: maxPriorityFeePerGas, gasPrice: gasPrice, accessList: accessList, v: v, r: r, s: s)
->>>>>>> de151ef2
     }
 }
 
