--- conflicted
+++ resolved
@@ -18,7 +18,7 @@
     static var length56 = BigUInt(UInt(56))
     static var lengthMax = (BigUInt(UInt(1)) << 256)
 
-    internal static func encode(_ element: Any) -> Data? {
+    internal static func encode(_ element: Any?) -> Data? {
         if let string = element as? String {
             return encode(string)
 
@@ -112,16 +112,10 @@
         return encoded.bytes[0]
     }
 
-<<<<<<< HEAD
-    // FIXME: Make encode generic to avoid casting it's argument to [Any]
-    internal static func encode(_ elements: [Any]) -> Data? {
-=======
-    // FIXME: Make encode generic to avoid casting it's argument to [AnyObject]
     internal static func encode(_ elements: [Any?]) -> Data? {
->>>>>>> 496a9fd1
         var encodedData = Data()
         for e in elements {
-            if let encoded = encode(e as AnyObject) {
+            if let encoded = encode(e) {
                 encodedData.append(encoded)
             } else {
                 guard let asArray = e as? [Any] else {return nil}
