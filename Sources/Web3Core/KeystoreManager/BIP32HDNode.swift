--- conflicted
+++ resolved
@@ -166,11 +166,7 @@
                     return nil
                 }
                 guard let privKeyCandidate = newPK.serialize().setLengthLeft(32) else { return nil }
-<<<<<<< HEAD
-                guard SECP256K1.verifyPrivateKey(privateKey: privKeyCandidate) else {return nil }
-=======
                 guard SECP256K1.verifyPrivateKey(privateKey: privKeyCandidate) else { return nil }
->>>>>>> 9bd30429
                 guard let pubKeyCandidate = SECP256K1.privateToPublic(privateKey: privKeyCandidate, compressed: true) else { return nil }
                 guard pubKeyCandidate.bytes[0] == 0x02 || pubKeyCandidate.bytes[0] == 0x03 else { return nil }
                 guard self.depth < UInt8.max else { return nil }
@@ -220,11 +216,7 @@
                 return nil
             }
             guard let tempKey = bn.serialize().setLengthLeft(32) else { return nil }
-<<<<<<< HEAD
-            guard SECP256K1.verifyPrivateKey(privateKey: tempKey) else {return nil }
-=======
             guard SECP256K1.verifyPrivateKey(privateKey: tempKey) else { return nil }
->>>>>>> 9bd30429
             guard let pubKeyCandidate = SECP256K1.privateToPublic(privateKey: tempKey, compressed: true) else { return nil }
             guard pubKeyCandidate.bytes[0] == 0x02 || pubKeyCandidate.bytes[0] == 0x03 else { return nil }
             guard let newPublicKey = SECP256K1.combineSerializedPublicKeys(keys: [self.publicKey, pubKeyCandidate], outputCompressed: true) else { return nil }
