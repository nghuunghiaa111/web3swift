--- conflicted
+++ resolved
@@ -192,11 +192,7 @@
 //    }
 
     public func encode(for type: EncodeType = .transaction) -> Data? {
-<<<<<<< HEAD
-        let fields: [Any]
-=======
         let fields: [Any?]
->>>>>>> 496a9fd1
         switch type {
         case .transaction:
             fields = [nonce, gasPrice, gasLimit, to.addressData, value, data, v, r, s]
