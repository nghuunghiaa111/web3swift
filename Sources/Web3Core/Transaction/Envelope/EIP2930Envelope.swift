--- conflicted
+++ resolved
@@ -206,13 +206,8 @@
     }
 
     public func encode(for type: EncodeType = .transaction) -> Data? {
-<<<<<<< HEAD
-        let fields: [Any]
+        let fields: [Any?]
         let list = accessList.map { $0.encodeAsList() }
-=======
-        let fields: [Any?]
-        let list = accessList.map { $0.encodeAsList() as AnyObject }
->>>>>>> 496a9fd1
 
         switch type {
         case .transaction:
